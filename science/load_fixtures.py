#!/usr/bin/env python3
import datetime
import csv
from typing import List, TypedDict
from prisma import Prisma, register, get_client
from prisma.models import User, ApiFunction, Environment
from app.utils import url_function_path


class FunctionDict(TypedDict):
    context: str
    name: str
    description: str
    method: str
    url: str
    headers: str


def _get_data_list():
    rv = []
    with open("./data/fixtures.csv") as f:
        reader = csv.DictReader(f)
        for row in reader:
            rv.append(row)
    return rv


def test_user_get_or_create() -> User:
    db = get_client()
    user = db.user.find_first(where={"name": "test"})

<<<<<<< HEAD
    if not user:
        tenant = db.tenant.find_first()
        assert tenant
        user = db.user.create(data={"name": "test", "role": "ADMIN", "tenantId": tenant.id})

    return user


def test_environment_get_or_create() -> Environment:
    db = get_client()
    tenant = db.tenant.find_first(where={"name": "test"})
    if not tenant:
        tenant = db.tenant.create(data={"name": "test"})

    user = db.environment.find_first(where={"name": "test"})
    if not user:
=======
    if not user:
        tenant = db.tenant.find_first()
        assert tenant
        user = db.user.create(data={"name": "test", "role": "ADMIN", "tenantId": tenant.id})

    return user


def test_environment_get_or_create() -> Environment:
    db = get_client()
    tenant = db.tenant.find_first(where={"name": "test"})
    if not tenant:
        tenant = db.tenant.create(data={"name": "test"})

    user = db.environment.find_first(where={"name": "test"})
    if not user:
>>>>>>> 766d6120
        user = db.environment.create(
            data={
                "name": "test",
                "tenantId": tenant.id,
                "subdomain": "test",
            }
        )
    return user


def load_functions(user: User) -> None:
    db = get_client()
    environment = test_environment_get_or_create()
    assert environment
    data_list: List[FunctionDict] = _get_data_list()

    for data in data_list:
        headers = data["headers"]
        if "'" in headers:
            # replace single quotes with double to make this valid json
            headers = headers.replace("'", '"')

        func = db.apifunction.find_first(where={"name": data["name"]})
        if func:
            print(f"{url_function_path(func)} already exists.")
        else:
            func = db.apifunction.create(
                data={
                    "context": data["context"],
                    "name": data["name"],
                    "description": data["description"],
                    "url": data["url"],
                    "headers": headers,
                    "method": data["method"],
                    "createdAt": datetime.datetime.now(),
                    "environmentId": environment.id,
<<<<<<< HEAD
=======
                    "visibility": "PUBLIC",
>>>>>>> 766d6120
                }  # type: ignore
            )
            print(f"Created {url_function_path(func)}")


def united_get_status_get_or_create(user: User, load=True) -> ApiFunction:
    if load:
        load_functions(user)

    db = get_client()
    united = db.apifunction.find_first(where={"name": "unitedAirlines.getStatus"})
    assert united
    return united


def united_get_status_get_or_create(user: User, load=True) -> ApiFunction:
    if load:
        load_functions(user)

    db = get_client()
    united = db.apifunction.find_first(where={"name": "unitedAirlines.getStatus"})
    assert united
    return united


if __name__ == "__main__":
    # if no passed db, use default db
    db = Prisma()
    db.connect()
    register(db)

    # create User
    user = db.user.find_first(where={"role": "ADMIN"})
    if not user:
        print("Admin user not found. Please run Poly server first for initialization.")
        exit(1)

    load_functions(user)
    db.disconnect()<|MERGE_RESOLUTION|>--- conflicted
+++ resolved
@@ -29,7 +29,6 @@
     db = get_client()
     user = db.user.find_first(where={"name": "test"})
 
-<<<<<<< HEAD
     if not user:
         tenant = db.tenant.find_first()
         assert tenant
@@ -46,24 +45,6 @@
 
     user = db.environment.find_first(where={"name": "test"})
     if not user:
-=======
-    if not user:
-        tenant = db.tenant.find_first()
-        assert tenant
-        user = db.user.create(data={"name": "test", "role": "ADMIN", "tenantId": tenant.id})
-
-    return user
-
-
-def test_environment_get_or_create() -> Environment:
-    db = get_client()
-    tenant = db.tenant.find_first(where={"name": "test"})
-    if not tenant:
-        tenant = db.tenant.create(data={"name": "test"})
-
-    user = db.environment.find_first(where={"name": "test"})
-    if not user:
->>>>>>> 766d6120
         user = db.environment.create(
             data={
                 "name": "test",
@@ -100,23 +81,10 @@
                     "method": data["method"],
                     "createdAt": datetime.datetime.now(),
                     "environmentId": environment.id,
-<<<<<<< HEAD
-=======
                     "visibility": "PUBLIC",
->>>>>>> 766d6120
                 }  # type: ignore
             )
             print(f"Created {url_function_path(func)}")
-
-
-def united_get_status_get_or_create(user: User, load=True) -> ApiFunction:
-    if load:
-        load_functions(user)
-
-    db = get_client()
-    united = db.apifunction.find_first(where={"name": "unitedAirlines.getStatus"})
-    assert united
-    return united
 
 
 def united_get_status_get_or_create(user: User, load=True) -> ApiFunction:
