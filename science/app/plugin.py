--- conflicted
+++ resolved
@@ -51,12 +51,9 @@
         schema_name = _get_body_schema_name(post)
         if schema_name:
             func["parameters"] = openapi["components"]["schemas"][schema_name]
-<<<<<<< HEAD
-=======
         else:
             # TODO maybe this is a non-schema one?
             func['parameters'] = {"type": "object", "properties": {}}
->>>>>>> dbcf4da0
         rv.append(func)
 
     return rv
