#!/usr/bin/env python3
from typing import Dict, Optional, Tuple
from flask import Blueprint, Response, request, jsonify
from openai.error import OpenAIError, RateLimitError
from app.completion import get_completion_answer
from app.description import get_function_description, get_webhook_description
from app.typedefs import DescInputDto
from app.utils import is_vip_user, log, set_config_variable

bp = Blueprint("views", __name__)


@bp.route("/")
def home():
    readme_link = "<a href='https://github.com/polyapi/poly-alpha/blob/main/science/README.md'>README</a>"
    return f"<h1>Hello, World!</h1>\n<div>You probably want `POST /function_completion`! See the {readme_link} for details"


@bp.route("/function-completion", methods=["POST"])  # type: ignore
def function_completion() -> Dict:
    data: Dict = request.get_json(force=True)
    question: str = data["question"].strip()
    user_id: Optional[str] = data.get("user_id")
    environment_id: Optional[str] = data.get("environment_id")
    assert user_id
    assert environment_id

    resp = get_completion_answer(user_id, environment_id, question)

    if is_vip_user(user_id):
        log(f"VIP USER {user_id}", resp, sep="\n")

    return resp


@bp.route("/function-description", methods=["POST"])
def function_description() -> Response:
    data: DescInputDto = request.get_json(force=True)
    desc = get_function_description(data)
    log(desc)
    return jsonify(desc)
<<<<<<< HEAD


@bp.route("/webhook-description", methods=["POST"])
def webhook_description() -> Response:
    data: DescInputDto = request.get_json(force=True)
    return jsonify(get_webhook_description(data))


@bp.route("/clear-conversation", methods=["POST"])
def clear_conversation_view() -> str:
    user_id = request.get_json(force=True)["user_id"]
    clear_conversation(user_id)
    return "Conversation Cleared"
=======


@bp.route("/webhook-description", methods=["POST"])
def webhook_description() -> Response:
    data: DescInputDto = request.get_json(force=True)
    return jsonify(get_webhook_description(data))
>>>>>>> 766d6120


@bp.route("/configure", methods=["POST"])
def configure() -> Tuple[str, int]:
    data = request.get_json(force=True)
    name = data["name"]
    value = data["value"]
    try:
        set_config_variable(name, value)
    except ValueError:
        return f"Invalid config variable name: {name}", 400

    return "Configured", 201


@bp.route("/error")
def error():
    raise NotImplementedError("Intentional error successfully triggered!")


@bp.route("/error-rate-limit")
def error_rate_limit():
    raise RateLimitError(
        "That model is currently overloaded with other requests. You can retry your request, or contact us through our help center at help.openai.com if the error persists. (Please include the request ID 1a63543dd9855ee708b9020f73d50a38 in your message."
    )


@bp.errorhandler(OpenAIError)
def handle_open_ai_error(e):
    # now you're handling non-HTTP exceptions only
    from flask import current_app

    if isinstance(e, RateLimitError):
        msg = "OpenAI is overloaded with other requests at the moment. Please wait a few seconds and try your request again!"
    else:
        msg = f"Sadly, OpenAI appears to be down. Please try again later. ({e.__class__.__name__})"
    current_app.log_exception(msg)
    return msg, 500<|MERGE_RESOLUTION|>--- conflicted
+++ resolved
@@ -39,28 +39,12 @@
     desc = get_function_description(data)
     log(desc)
     return jsonify(desc)
-<<<<<<< HEAD
 
 
 @bp.route("/webhook-description", methods=["POST"])
 def webhook_description() -> Response:
     data: DescInputDto = request.get_json(force=True)
     return jsonify(get_webhook_description(data))
-
-
-@bp.route("/clear-conversation", methods=["POST"])
-def clear_conversation_view() -> str:
-    user_id = request.get_json(force=True)["user_id"]
-    clear_conversation(user_id)
-    return "Conversation Cleared"
-=======
-
-
-@bp.route("/webhook-description", methods=["POST"])
-def webhook_description() -> Response:
-    data: DescInputDto = request.get_json(force=True)
-    return jsonify(get_webhook_description(data))
->>>>>>> 766d6120
 
 
 @bp.route("/configure", methods=["POST"])
