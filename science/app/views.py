--- conflicted
+++ resolved
@@ -19,14 +19,10 @@
 
 @bp.route("/function-completion", methods=["GET"])  # type: ignore
 def function_completion() -> Response:
-    data: Dict = request.get_json(force=True)
+    data: Dict = request.args.to_dict()
     question: str = data["question"].strip()
-<<<<<<< HEAD
-    user_id: Optional[int] = int(data.get("user_id"))
-=======
     user_id: Optional[str] = data.get("user_id")
     environment_id: Optional[str] = data.get("environment_id")
->>>>>>> 61e63efd
     assert user_id
     assert environment_id
 
