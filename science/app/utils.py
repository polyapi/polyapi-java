--- conflicted
+++ resolved
@@ -3,11 +3,7 @@
 from requests import Response
 from flask import current_app
 from typing import List, Optional, Union
-<<<<<<< HEAD
-from app.constants import VarName
-=======
 from app.constants import MessageType, VarName
->>>>>>> 766d6120
 from app.typedefs import (
     MessageDict,
     PropertySpecification,
@@ -15,11 +11,7 @@
     AnyFunction,
 )
 from prisma import Prisma, get_client, register
-<<<<<<< HEAD
-from prisma.models import ConversationMessage, ConfigVariable, ApiKey
-=======
 from prisma.models import ConversationMessage, Conversation, ConfigVariable, ApiKey
->>>>>>> 766d6120
 
 
 # HACK should have better name
@@ -86,12 +78,6 @@
     print(*args, **kwargs, flush=True)
 
 
-<<<<<<< HEAD
-def store_messages(user_id: Optional[str], messages: List[MessageDict]) -> None:
-    for message in messages:
-        store_message(
-            user_id,
-=======
 def insert_internal_step_info(messages: List[MessageDict], step: str) -> None:
     messages.insert(
         0,
@@ -108,50 +94,28 @@
         store_message(
             user_id,
             conversation_id,
->>>>>>> 766d6120
             message,
         )
 
 
 def store_message(
-<<<<<<< HEAD
-    user_id: Optional[str], data: MessageDict
-=======
     user_id: str, conversation_id: str, data: MessageDict
->>>>>>> 766d6120
 ) -> Optional[ConversationMessage]:
     if not user_id:
         return None
 
     db = get_client()
-<<<<<<< HEAD
-    create_input = {"userId": user_id, "role": data["role"], "content": data["content"]}
-
-    # FOR NOW IGNORE FUNCTION_IDS AND WEBHOOK_IDS
-    # if data.get("function_ids"):
-    #     create_input["functions"] = {
-    #         "create": [{"functionId": fid} for fid in data["function_ids"]]
-    #     }
-    # if data.get("webhook_ids"):
-    #     create_input["webhooks"] = {
-    #         "create": [{"webhookId": wid} for wid in data["webhook_ids"]]
-    #     }
-=======
     create_input = {
         "userId": user_id,
         "conversationId": conversation_id,
         "role": data["role"],
         "content": data["content"],
     }
->>>>>>> 766d6120
 
     rv = db.conversationmessage.create(data=create_input)  # type: ignore
     return rv
 
 
-<<<<<<< HEAD
-def clear_conversation(user_id: str):
-=======
 def get_conversations_for_user(user_id: str) -> List[ConversationMessage]:
     db = get_client()
     return list(
@@ -169,7 +133,6 @@
 
 def clear_conversations(user_id: str) -> None:
     # CURRENTLY UNUSED!
->>>>>>> 766d6120
     db = get_client()
     db.conversationmessage.delete_many(where={"userId": user_id})
 
@@ -245,13 +208,9 @@
 
 def get_user_key(user_id: str, environment_id: str) -> Optional[ApiKey]:
     db = get_client()
-<<<<<<< HEAD
-    return db.apikey.find_first(where={"userId": user_id, "environmentId": environment_id})
-=======
     return db.apikey.find_first(
         where={"userId": user_id, "environmentId": environment_id}
     )
->>>>>>> 766d6120
 
 
 def query_node_server(user_id: str, environment_id: str, path: str) -> Response:
@@ -264,13 +223,6 @@
     #     user_key = db.apikey.find_first(where={'environmentId': environment.id})
 
     if not user_key:
-<<<<<<< HEAD
-        raise NotImplementedError(f"No user key found for user {user_id} and environment {environment_id}")
-
-    headers = {
-        "Content-Type": "application/json",
-        "X-PolyApiKey": user_key.key,
-=======
         raise NotImplementedError(
             f"No user key found for user {user_id} and environment {environment_id}"
         )
@@ -278,7 +230,6 @@
     headers = {
         "Content-Type": "application/json",
         "Authorization": f"Bearer {user_key.key}",
->>>>>>> 766d6120
         "Accept": "application/poly.function-definition+json",
     }
     base = current_app.config["NODE_API_URL"]
@@ -287,13 +238,9 @@
     return resp
 
 
-<<<<<<< HEAD
-def public_id_to_spec(user_id: str, environment_id: str, public_id: str) -> Optional[SpecificationDto]:
-=======
 def public_id_to_spec(
     user_id: str, environment_id: str, public_id: str
 ) -> Optional[SpecificationDto]:
->>>>>>> 766d6120
     specs_resp = query_node_server(user_id, environment_id, "specs")
     items: List[SpecificationDto] = specs_resp.json()
     for item in items:
@@ -307,8 +254,4 @@
     s = text.split()
     if len(s) == 0:
         return ""
-<<<<<<< HEAD
-    return s[0] + ''.join(i.capitalize() for i in s[1:])
-=======
-    return s[0] + "".join(i.capitalize() for i in s[1:])
->>>>>>> 766d6120
+    return s[0] + "".join(i.capitalize() for i in s[1:])