import copy
import requests
import openai
from flask import current_app
from requests import Response
from typing import List, Dict, Optional, Tuple
from prisma import get_client
from prisma.models import ConversationMessage, SystemPrompt

# TODO change to relative imports
from app.typedefs import ChatGptChoice, ExtractKeywordDto, StatsDict
from app.keywords import extract_keywords, get_top_function_matches
from app.typedefs import (
    SpecificationDto,
    MessageDict,
)
from app.utils import (
    log,
    clear_conversation,
    func_path_with_args,
    func_path,
    store_message,
)


def answer_processing(choice: ChatGptChoice, match_count: int) -> Tuple[str, bool]:
    content = choice["message"]["content"]

    if choice["finish_reason"] == "length":
        # incomplete model output due to max_tokens parameter or token limit
        # let's append a message explaining to the user answer is incomplete
        content += "\n\nTOKEN LIMIT HIT\n\nPoly has hit the ChatGPT token limit for this conversation. Conversation reset. Please try again to see the full answer."
        return content, True

    if match_count:
        return content, False
    else:
        return (
            # f"We weren't able to find any Poly functions to do that.\n\nBeyond Poly, here's what we think:\n\n{content}",
            content,
            False,
        )


def get_completion_or_conversation_answer(user_id: int, question: str) -> Dict:
    messages = get_conversations_for_user(user_id)
    if False and messages:
        return get_conversation_answer(user_id, messages, question)
    else:
        return get_completion_answer(user_id, question)


def get_conversations_for_user(user_id: Optional[int]) -> List[ConversationMessage]:
    if not user_id:
        return []

    db = get_client()
    return list(
        db.conversationmessage.find_many(
            where={"userId": user_id}, order={"createdAt": "asc"}
        )
    )


def log_matches(question: str, type: str, matches: int, total: int):
    log(f"{type}: {matches} out of {total} matched: {question}")


def query_node_server(type: str) -> Response:
    db = get_client()
    user = db.user.find_first(where={"role": "ADMIN"})
    if not user:
        raise NotImplementedError("ERROR: no admin user, cannot access Node API")

    headers = {
        "Content-Type": "application/json",
        "X-PolyApiKey": user.apiKey,
        "Accept": "application/poly.function-definition+json",
    }
    base = current_app.config['NODE_API_URL']
    resp = requests.get(f"{base}/{type}", headers=headers)
    assert resp.status_code == 200, resp.content
    return resp


def get_question_message_dict(question, match_count) -> MessageDict:
    if match_count > 0:
        # let's ask it to give us one of the matching functions!
        question_msg = MessageDict(
            role="user", content="From the Poly API Library, " + question
        )
    else:
        # there are no matches, let's just ask the question to ChatGPT in general
        question_msg = MessageDict(role="user", content=question)
    return question_msg


def get_function_options_prompt(
    keywords: Optional[ExtractKeywordDto],
) -> Tuple[Optional[MessageDict], StatsDict]:
    """get all matching functions that need to be injected into the prompt"""
    if not keywords:
        return None, {"match_count": 0}

    specs_resp = query_node_server("specs")
    items: List[SpecificationDto] = specs_resp.json()

    top_matches, stats = get_top_function_matches(items, keywords)

    function_parts: List[str] = []
    webhook_parts: List[str] = []
    for match in top_matches:
        if match['type'] == "webhookHandle":
            webhook_parts.append(webhook_prompt(match))
        else:
            desc = match.get('description', "")
            function_parts.append(
<<<<<<< HEAD
                f"// {match['description']}\ntype of function: {match['type']}\n{func_path_with_args(match)}"
=======
                f"// {desc}\n{func_path_with_args(match)}"
>>>>>>> 52e34772
            )

    content = _join_content(function_parts, webhook_parts)

    if content:
        return {
            "role": "assistant",
            "content": content,
        }, stats
    else:
        return None, stats


def _join_content(function_parts: List[str], webhook_parts: List[str]) -> str:
    function_preface = "Here are some functions in the Poly API library,"
    webhook_preface = "Here are some event handlers in the Poly API library,"
    parts = []
    if function_parts:
        parts.append(function_preface)
        parts += function_parts

    if webhook_parts:
        parts.append(webhook_preface)
        parts += webhook_parts

    return "\n\n".join(parts)


def webhook_prompt(hook: SpecificationDto) -> str:
    parts = [func_path(hook)]
    # DAN TODO how we get urls?
    urls: List[Dict] = []
    for url in urls:
        if hook["id"] in url:
            continue
        parts.append(f"url: {url}")
    return "\n".join(parts)


def get_conversation_answer(
    user_id: int, messages: List[ConversationMessage], question: str
):
    # prepare payload
    priors: List[MessageDict] = []
    for message in messages:
        priors.append({"role": message.role, "content": message.content})

    new_messages, stats = get_new_conversation_messages(messages, question)

    # get
    try:
        resp = get_chat_completion(priors + new_messages)
    except openai.InvalidRequestError as e:
        # our conversation is probably too long! let's transparently nuke it and start again
        current_app.log_exception(e)  # type: ignore
        clear_conversation(user_id)
        return get_completion_answer(user_id, question)

    answer, hit_token_limit = answer_processing(
        resp["choices"][0], stats["match_count"]
    )

    if hit_token_limit:
        # if we hit the token limit, let's just clear the conversation and start over
        clear_conversation(user_id)
    else:
        # store
        for msg in new_messages:
            store_message(user_id, msg)
        store_message(user_id, {"role": "assistant", "content": answer})

    return answer


def get_new_conversation_messages(
    old_messages: List[ConversationMessage], question: str
) -> Tuple[List[MessageDict], StatsDict]:
    """get all the new messages that should be added to an existing conversation"""
    rv = []

    # old_msg_ids = [m.id for m in old_messages]

    # db = get_client()
    # old_function_ids = {
    #     f.functionPublicId
    #     for f in db.functiondefined.find_many(where={"messageId": {"in": old_msg_ids}})
    # }
    # old_webhook_ids = {
    #     w.webhookPublicId
    #     for w in db.webhookdefined.find_many(where={"messageId": {"in": old_msg_ids}})
    # }

    keywords = extract_keywords(question)

    functions, stats = get_function_options_prompt(keywords)
    stats["prompt"] = question

    if functions:
        rv.append(functions)

    question_msg = get_question_message_dict(question, stats["match_count"])
    rv.append(question_msg)

    return rv, stats


def get_chat_completion(messages: List[MessageDict]) -> Dict:
    """send the messages to OpenAI and get a response"""
    stripped = copy.deepcopy(messages)
    for s in stripped:
        # pop off all the data we use internally before sending the messages to OpenAI
        s.pop("function_ids", None)
        s.pop("webhook_ids", None)

    return openai.ChatCompletion.create(
        model="gpt-3.5-turbo",
        messages=stripped,
    )


def get_completion_prompt_messages(
    question: str,
) -> Tuple[List[MessageDict], StatsDict]:
    keywords = extract_keywords(question)
    library, stats = get_function_options_prompt(keywords)
    stats["prompt"] = question

    rv = []

    if library:
        MessageDict(
            role="user",
            content="Only include actual payload elements and function arguments in the example. Be concise.",
        )
        # rv.append(
        #     MessageDict(
        #         role="user",
        #         content="If you suggest using a function from the Poly API Library, give me an example of how to invoke the function with `import poly from 'polyapi';` at the top.",
        #     )
        # )
        rv.append(library)

    question_msg = get_question_message_dict(question, bool(library))
    rv.append(question_msg)

    system_prompt = get_system_prompt()
    if system_prompt and system_prompt.content:
        rv.insert(0, {"role": "system", "content": system_prompt.content})
    return rv, stats


def get_system_prompt() -> Optional[SystemPrompt]:
    # HACK for now this is just one system-wide
    # but in future there will be multiple types, multiple orgs, etc
    db = get_client()
    system_prompt = db.systemprompt.find_first(order={"createdAt": "desc"})
    return system_prompt


def get_completion_answer(user_id: int, question: str) -> Dict:
    messages, stats = get_completion_prompt_messages(question)
    resp = get_chat_completion(messages)
    answer, hit_token_limit = answer_processing(
        resp["choices"][0], stats["match_count"]
    )

    if hit_token_limit:
        # if we hit the token limit, let's just clear the conversation and start over
        clear_conversation(user_id)
    else:
        # HACK always clear for now
        clear_conversation(user_id)
        for message in messages:
            store_message(
                user_id,
                message,
            )
        store_message(user_id, {"role": "assistant", "content": answer})

    return {"answer": answer, "stats": stats}<|MERGE_RESOLUTION|>--- conflicted
+++ resolved
@@ -115,11 +115,7 @@
         else:
             desc = match.get('description', "")
             function_parts.append(
-<<<<<<< HEAD
-                f"// {match['description']}\ntype of function: {match['type']}\n{func_path_with_args(match)}"
-=======
-                f"// {desc}\n{func_path_with_args(match)}"
->>>>>>> 52e34772
+                f"// {desc}\n{match['type']}\n{func_path_with_args(match)}"
             )
 
     content = _join_content(function_parts, webhook_parts)
