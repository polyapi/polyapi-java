--- conflicted
+++ resolved
@@ -40,7 +40,7 @@
     return content, False
 
 
-def get_conversations_for_user(user_id: Optional[str]) -> List[ConversationMessage]:
+def get_conversations_for_user(user_id: Optional[int]) -> List[ConversationMessage]:
     if not user_id:
         return []
 
@@ -56,37 +56,6 @@
     log(f"{type}: {matches} out of {total} matched: {question}")
 
 
-<<<<<<< HEAD
-def query_node_server(type: str) -> Response:
-    db = get_client()
-    user_key = db.userkey.find_first(where={"user": {"role": "SUPER_ADMIN"}})
-    if not user_key:
-        raise NotImplementedError("ERROR: no super admin user key, cannot access Node API")
-
-    headers = {
-        "Content-Type": "application/json",
-        "X-PolyApiKey": user_key.key,
-    }
-    base = current_app.config['NODE_API_URL']
-    resp = requests.get(f"{base}/{type}", headers=headers)
-    assert resp.status_code == 200, resp.content
-    return resp
-
-
-def get_question_message_dict(question, match_count) -> MessageDict:
-    if match_count > 0:
-        # let's ask it to give us one of the matching functions!
-        question_msg = MessageDict(
-            role="user", content="From the Poly API Library, " + question
-        )
-    else:
-        # there are no matches, let's just ask the question to ChatGPT in general
-        question_msg = MessageDict(role="user", content=question)
-    return question_msg
-
-
-=======
->>>>>>> 015d179c
 def get_function_options_prompt(
     keywords: Optional[ExtractKeywordDto],
 ) -> Tuple[Optional[MessageDict], StatsDict]:
@@ -214,22 +183,10 @@
     return system_prompt
 
 
-<<<<<<< HEAD
-def get_completion_answer(user_id: str, question: str) -> Dict:
-    messages, stats = get_completion_prompt_messages(question)
-    resp = get_chat_completion(messages)
-    answer, hit_token_limit = answer_processing(
-        resp["choices"][0], stats["match_count"]
-    )
-
-    if hit_token_limit:
-        # if we hit the token limit, let's just clear the conversation and start over
-=======
 def get_best_function(user_id: int, question: str) -> Tuple[str, StatsDict]:
     messages, stats = get_best_function_messages(question)
     if not messages:
         # we have no candidate functions whatsoever, abort!
->>>>>>> 015d179c
         clear_conversation(user_id)
         return "", stats
 
