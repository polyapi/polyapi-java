--- conflicted
+++ resolved
@@ -5,15 +5,12 @@
 from prisma.models import SystemPrompt
 
 # TODO change to relative imports
-<<<<<<< HEAD
-from app.typedefs import ChatGptChoice, ChatGptStreamChoice, ExtractKeywordDto, StatsDict
-=======
 from app.typedefs import (
     ChatGptChoice,
+    ChatGptStreamChoice,
     ExtractKeywordDto,
     StatsDict,
 )
->>>>>>> 61e63efd
 from app.keywords import extract_keywords, get_top_function_matches
 from app.typedefs import (
     SpecificationDto,
@@ -35,10 +32,6 @@
     r"[0-9a-fA-F]{8}\b-[0-9a-fA-F]{4}\b-[0-9a-fA-F]{4}\b-[0-9a-fA-F]{4}\b-[0-9a-fA-F]{12}"
 )
 
-<<<<<<< HEAD
-def answer_processing(choice: ChatGptChoice, match_count: int) -> Tuple[str, bool]:
-    content = choice["delta"]["content"]
-=======
 
 def insert_system_prompt(environment_id: str, messages: List[MessageDict]) -> None:
     """modify the array in place to insert the system prompt at the beginning!"""
@@ -50,8 +43,7 @@
 
 
 def answer_processing(choice: ChatGptChoice) -> Tuple[str, bool]:
-    content = choice["message"]["content"]
->>>>>>> 61e63efd
+    content = choice["delta"]["content"]
 
     if choice["finish_reason"] == "length":
         # incomplete model output due to max_tokens parameter or token limit
@@ -59,73 +51,7 @@
         content += "\n\nTOKEN LIMIT HIT\n\nPoly has hit the ChatGPT token limit for this conversation. Conversation reset. Please try again to see the full answer."
         return content, True
 
-<<<<<<< HEAD
-    if match_count:
-        return content, False
-    else:
-        return (
-            # f"We weren't able to find any Poly functions to do that.\n\nBeyond Poly, here's what we think:\n\n{content}",
-            content,
-            False,
-        )
-
-
-def get_completion_or_conversation_answer(user_id: int, question: str) -> Dict:
-    messages = get_conversations_for_user(user_id)
-    if False and messages:
-        return get_conversation_answer(user_id, messages, question)
-    else:
-        # return get_completion_answer(user_id, question)
-        # TODO: for dev purposes only now
-        return get_completion_answer(user_id, question)
-
-
-def get_conversations_for_user(user_id: Optional[int]) -> List[ConversationMessage]:
-    if not user_id:
-        return []
-
-    db = get_client()
-    return list(
-        db.conversationmessage.find_many(
-            where={"userId": user_id}, order={"createdAt": "asc"}
-        )
-    )
-
-
-def log_matches(question: str, type: str, matches: int, total: int):
-    log(f"{type}: {matches} out of {total} matched: {question}")
-
-
-def query_node_server(type: str) -> Response:
-    db = get_client()
-    user = db.user.find_first(where={"role": "ADMIN"})
-    if not user:
-        raise NotImplementedError("ERROR: no admin user, cannot access Node API")
-
-    headers = {
-        "Content-Type": "application/json",
-        "X-PolyApiKey": user.apiKey,
-        "Accept": "application/poly.function-definition+json",
-    }
-    base = current_app.config['NODE_API_URL']
-    resp = requests.get(f"{base}/{type}", headers=headers)
-    assert resp.status_code == 200, resp.content
-    return resp
-
-
-def get_question_message_dict(question, match_count) -> MessageDict:
-    if match_count > 0:
-        # let's ask it to give us one of the matching functions!
-        question_msg = MessageDict(
-            role="user", content="From the Poly API Library, " + question
-        )
-    else:
-        # there are no matches, let's just ask the question to ChatGPT in general
-        question_msg = MessageDict(role="user", content=question)
-    return question_msg
-=======
     return content, False
->>>>>>> 61e63efd
 
 
 def get_function_options_prompt(
@@ -304,16 +230,8 @@
     return UUID_REGEX.findall(content)
 
 
-<<<<<<< HEAD
-    return openai.ChatCompletion.create(
-        model="gpt-3.5-turbo",
-        messages=stripped,
-        stream=True
-    )
-=======
 BEST_FUNCTION_DETAILS_TEMPLATE = """To import the Poly API Library:
 `import poly from 'polyapi'`
->>>>>>> 61e63efd
 
 Use any combination of only the following functions to answer my question:
 
@@ -358,65 +276,31 @@
     return rv
 
 
-<<<<<<< HEAD
-def get_completion_answer(user_id: int, question: str) -> Dict:
-    messages, stats = get_completion_prompt_messages(question)
-    resp = get_chat_completion(messages)
-
-    return resp
-
-    # for chunk in resp:
-    #     print(chunk)
-    #     content = chunk["choices"][0].get("delta", {}).get("content")
-    #     if content:
-    #         print(content)
-    #         answer, hit_token_limit = answer_processing(
-    #             chunk["choices"][0], stats["match_count"]
-    #         )
-    #         print(answer)
-    #         print(hit_token_limit)
-    #         if hit_token_limit:
-    #             # if we hit the token limit, let's just clear the conversation and start over
-    #             clear_conversation(user_id)
-    #         else:
-    #             # HACK always clear for now
-    #             clear_conversation(user_id)
-    #             # TODO this one is for discussion as response come in chunks not as full reply once
-    #             for message in messages:
-    #                 store_message(
-    #                     user_id,
-    #                     message,
-    #                 )
-    #             store_message(user_id, {"role": "assistant", "content": answer})
-
-    # return {"answer": collected_messages, "stats": stats}
-=======
 def get_completion_answer(user_id: str, environment_id: str, question: str) -> Dict:
-    conversation = create_new_conversation(user_id)
-    best_function_ids, stats = get_best_functions(
-        user_id, conversation.id, environment_id, question
-    )
-    if best_function_ids:
-        # we found a function that we think should answer this question
-        # lets pass ChatGPT the function and ask the question to make this work
-        choice = get_best_function_example(
-            user_id, conversation.id, environment_id, best_function_ids, question
-        )
-    else:
-        choice = simple_chatgpt_question(question)
-
-        # store conversation
-        messages = [MessageDict(role="user", content=question), choice['message']]
-        insert_internal_step_info(messages, "FALLBACK")
-        store_messages(user_id, conversation.id, messages)
-
-    answer, hit_token_limit = answer_processing(choice)
-
-    return {"answer": answer, "stats": stats}
+    # conversation = create_new_conversation(user_id)
+    # best_function_ids, stats = get_best_functions(
+    #     user_id, conversation.id, environment_id, question
+    # )
+    # if best_function_ids:
+    #     # we found a function that we think should answer this question
+    #     # lets pass ChatGPT the function and ask the question to make this work
+    #     choice = get_best_function_example(
+    #         user_id, conversation.id, environment_id, best_function_ids, question
+    #     )
+    # else:
+    return simple_chatgpt_question(question)
+
+    #    # store conversation
+    #     messages = [MessageDict(role="user", content=question), choice['message']]
+    #     insert_internal_step_info(messages, "FALLBACK")
+    #     store_messages(user_id, conversation.id, messages)
+    #
+    # answer, hit_token_limit = answer_processing(choice)
+
+    # return {"answer": answer, "stats": stats}
 
 
 def simple_chatgpt_question(question: str) -> ChatGptChoice:
     messages: List[MessageDict] = [{"role": "user", "content": question}]
-    resp = get_chat_completion(messages)
-    return resp["choices"][0]
->>>>>>> 61e63efd
+    resp = get_chat_completion(messages, stream=True)
+    return resp