--- conflicted
+++ resolved
@@ -1,11 +1,6 @@
 import re
-<<<<<<< HEAD
-import json
-import copy
-=======
 import copy
 import json
->>>>>>> 766d6120
 import openai
 from typing import List, Dict, Optional, Tuple
 from prisma import get_client
@@ -24,38 +19,24 @@
     MessageDict,
 )
 from app.utils import (
-<<<<<<< HEAD
-=======
     create_new_conversation,
     insert_internal_step_info,
->>>>>>> 766d6120
     public_id_to_spec,
     get_public_id,
     log,
     func_path_with_args,
     query_node_server,
     store_messages,
-<<<<<<< HEAD
-=======
 )
 from app.constants import CHAT_GPT_MODEL
 
 UUID_REGEX = re.compile(
     r"[0-9a-fA-F]{8}\b-[0-9a-fA-F]{4}\b-[0-9a-fA-F]{4}\b-[0-9a-fA-F]{4}\b-[0-9a-fA-F]{12}"
->>>>>>> 766d6120
 )
-from app.constants import CHAT_GPT_MODEL
-
-UUID_REGEX = re.compile(r'[0-9a-fA-F]{8}\b-[0-9a-fA-F]{4}\b-[0-9a-fA-F]{4}\b-[0-9a-fA-F]{4}\b-[0-9a-fA-F]{12}')
 
 
 def insert_system_prompt(environment_id: str, messages: List[MessageDict]) -> None:
-<<<<<<< HEAD
-    """ modify the array in place to insert the system prompt at the beginning!
-    """
-=======
     """modify the array in place to insert the system prompt at the beginning!"""
->>>>>>> 766d6120
     # environment_id is unused but in the near future system prompts will be environment specific!
     system_prompt = get_system_prompt()
     if system_prompt and system_prompt.content:
@@ -73,21 +54,6 @@
         return content, True
 
     return content, False
-<<<<<<< HEAD
-
-
-def get_conversations_for_user(user_id: Optional[str]) -> List[ConversationMessage]:
-    if not user_id:
-        return []
-
-    db = get_client()
-    return list(
-        db.conversationmessage.find_many(
-            where={"userId": user_id}, order={"createdAt": "asc"}
-        )
-    )
-=======
->>>>>>> 766d6120
 
 
 def log_matches(question: str, type: str, matches: int, total: int):
@@ -154,35 +120,11 @@
 
 
 def get_chat_completion(
-<<<<<<< HEAD
-    messages: List[MessageDict], *, temperature=1.0, stage=""
-=======
     messages: List[MessageDict], *, temperature=1.0
->>>>>>> 766d6120
 ) -> ChatCompletionResponse:
     """send the messages to OpenAI and get a response"""
     stripped = copy.deepcopy(messages)
     for s in stripped:
-<<<<<<< HEAD
-        # pop off all the data we use internally before sending the messages to OpenAI
-        s.pop("function_ids", None)
-        s.pop("webhook_ids", None)
-
-    resp: ChatCompletionResponse = openai.ChatCompletion.create(
-        model=CHAT_GPT_MODEL,
-        messages=stripped,
-        temperature=temperature,
-    )
-    if stage:
-        parts = [f"STAGE: {stage}"]
-        parts.append("PROMPT:")
-        parts += [str(s) for s in stripped]
-        parts.append("ANSWER:")
-        parts.append(str(resp["choices"][0]))
-        log("\n".join(parts))
-
-    return resp
-=======
         # remove our internal-use-only fields
         s.pop("type", None)
     resp: ChatCompletionResponse = openai.ChatCompletion.create(
@@ -203,35 +145,9 @@
 ```
 [ {"id": "111111-1111-1111-1111-1111111111", "score": 3}, {"id": "222222-2222-2222-2222-222222222", "score": 1} ]
 ```
->>>>>>> 766d6120
 
 If no function is suitable, please return the following:
 
-<<<<<<< HEAD
-BEST_FUNCTION_CHOICE_TEMPLATE = """
-Which functions could be invoked as is, if any, to implement this user prompt:
-
-"%s"
-
-Please return only the ids of the functions and confidence scores, on a scale of 1-3, in this format:
-
-```
-[ {"id": "111111-1111-1111-1111-1111111111", "score": 3}, {"id": "222222-2222-2222-2222-222222222", "score": 1} ]
-```
-
-If no function is suitable, please return the following:
-
-```
-[]
-```
-
-Here's what each confidence score means, rate it from the bottom up stopping when a match is achieved:
-
-1: Function is similar, but for a different system, resource, or operation and cannot be used as is
-2: It might be useful, but would require more investigation to be sure
-3: The function can be used as is to address the users prompt.
-"""
-=======
 ```
 []
 ```
@@ -264,7 +180,6 @@
     insert_system_prompt(environment_id, messages)
     return messages, stats
 
->>>>>>> 766d6120
 
 def get_system_prompt() -> Optional[SystemPrompt]:
     # HACK for now this is just one system-wide
@@ -273,26 +188,6 @@
     system_prompt = db.systemprompt.find_first(order={"createdAt": "desc"})
     return system_prompt
 
-<<<<<<< HEAD
-def get_best_function_messages(
-    user_id: str,
-    environment_id: str,
-    question: str,
-) -> Tuple[List[MessageDict], StatsDict]:
-    keywords = extract_keywords(question)
-    library, stats = get_function_options_prompt(user_id, environment_id, keywords)
-    stats["prompt"] = question
-
-    if not library:
-        return [], stats
-
-    question_msg = MessageDict(
-        role="user", content=BEST_FUNCTION_CHOICE_TEMPLATE % question
-    )
-    rv: List[MessageDict] = [library, question_msg]
-    insert_system_prompt(environment_id, rv)
-    return rv, stats
-=======
 
 def get_best_functions(
     user_id: str, conversation_id: str, environment_id: str, question: str
@@ -363,7 +258,6 @@
 
 BEST_FUNCTION_DETAILS_TEMPLATE = """To import the Poly API Library:
 `import poly from 'polyapi'`
->>>>>>> 766d6120
 
 Use any combination of only the following functions to answer my question:
 
@@ -372,133 +266,6 @@
 BEST_FUNCTION_QUESTION_TEMPLATE = 'My question:\n"{question}"'
 
 
-<<<<<<< HEAD
-def get_best_functions(
-    user_id: str, environment_id: str, question: str
-) -> Tuple[List[str], StatsDict]:
-    messages, stats = get_best_function_messages(user_id, environment_id, question)
-    if not messages:
-        # we have no candidate functions whatsoever, abort!
-        clear_conversation(user_id)
-        return [], stats
-
-    resp = get_chat_completion(messages, stage="get_best_function", temperature=0.2)
-    answer_msg = resp["choices"][0]["message"]
-    messages.append(answer_msg)
-
-    # HACK just store convo for debugging
-    # always clear for now
-    clear_conversation(user_id)
-
-    # we tell ChatGPT to send us back "none" if no function matches
-    store_messages(user_id, messages)
-
-    public_ids = _extract_ids_from_completion(answer_msg["content"])
-
-    if public_ids:
-        # valid public id, send it back!
-        rv = []
-        for public_id in set(public_ids):
-            if get_public_id(public_id):
-                rv.append(public_id)
-
-        return rv, stats
-    else:
-        # we received invalid public id, just send back nothing
-        return [], stats
-
-
-def _extract_ids_from_completion(content: str) -> List[str]:
-    """sometimes OpenAI returns straight JSON, sometimes it gets chatty
-    this extracts just the code snippet wrapped in ``` if it is valid JSON
-    """
-    parts = content.split("```")
-    for part in parts:
-        try:
-            data = json.loads(part)
-        except json.JSONDecodeError:
-            # move on to the next part, hopefully valid JSON!
-            continue
-
-        try:
-            if isinstance(data, dict) and data['score'] != 1:
-                # sometimes OpenAI messes up and doesn't put it in a List when there's a single item
-                public_ids = [data['id']]
-            else:
-                public_ids = [d['id'] for d in data if d['score'] != 1]
-            return public_ids
-        except Exception as e:
-            # OpenAI has returned weird JSON, lets try something else!
-            log(f"invalid function ids returned, setting public_id to none: {e}")
-            continue
-
-    public_ids = _id_extraction_fallback(content)
-    if public_ids:
-        return public_ids
-    else:
-        log("invalid function ids returned, setting public_id to none")
-        return []
-
-
-def _id_extraction_fallback(content: str) -> List[str]:
-    return UUID_REGEX.findall(content)
-
-
-BEST_FUNCTION_DETAILS_TEMPLATE = """To import the Poly API Library:
-`import poly from 'polyapi'`
-
-Use any combination of only the following functions to answer my question:
-
-{spec_str}
-"""
-BEST_FUNCTION_QUESTION_TEMPLATE = "My question:\n{question}"
-
-
-def get_best_function_example(user_id: str, environment_id: str, public_ids: List[str], question: str) -> ChatGptChoice:
-    """take in the best function and get OpenAI to return an example of how to use that function"""
-
-    specs = [public_id_to_spec(user_id, environment_id, public_id) for public_id in public_ids]
-    valid_specs = [spec for spec in specs if spec]
-    if len(specs) != len(valid_specs):
-        raise NotImplementedError(
-            f"spec doesnt exist for {public_ids}? was one somehow deleted?"
-        )
-
-    best_function_prompt = BEST_FUNCTION_DETAILS_TEMPLATE.format(
-        spec_str="\n\n".join(spec_prompt(spec) for spec in valid_specs)
-    )
-    question_prompt = BEST_FUNCTION_QUESTION_TEMPLATE.format(question=question)
-    messages = [
-        MessageDict(role="user", content=best_function_prompt),
-        MessageDict(role="user", content=question_prompt),
-    ]
-    insert_system_prompt(environment_id, messages)
-    resp = get_chat_completion(messages, temperature=0.5, stage="get_example")
-    rv = resp["choices"][0]
-
-    # lets store them to look at
-    messages.append(rv['message'])
-    store_messages(user_id, messages)
-
-    return rv
-
-
-def get_completion_answer(user_id: str, environment_id: str, question: str) -> Dict:
-    best_function_ids, stats = get_best_functions(user_id, environment_id, question)
-    if best_function_ids:
-        # we found a function that we think should answer this question
-        # lets pass ChatGPT the function and ask the question to make this work
-        choice = get_best_function_example(user_id, environment_id, best_function_ids, question)
-    else:
-        resp = get_chat_completion(
-            [{"role": "user", "content": question}], stage="no_best_function"
-        )
-        choice = resp["choices"][0]
-
-    answer, hit_token_limit = answer_processing(choice)
-
-    return {"answer": answer, "stats": stats}
-=======
 def get_best_function_example(
     user_id: str,
     conversation_id: str,
@@ -566,5 +333,4 @@
 def simple_chatgpt_question(question: str) -> ChatGptChoice:
     messages: List[MessageDict] = [{"role": "user", "content": question}]
     resp = get_chat_completion(messages)
-    return resp["choices"][0]
->>>>>>> 766d6120
+    return resp["choices"][0]