from typing import Dict, Tuple, TypedDict, List, Literal, Union
from typing_extensions import NotRequired
from prisma.models import ApiFunction, CustomFunction, AuthProvider, WebhookHandle


AnyFunction = Union[ApiFunction, CustomFunction, AuthProvider, WebhookHandle]


class DescInputDto(TypedDict):
    url: str
    method: str
    short_description: str
    payload: str
    response: str


class DescOutputDto(TypedDict):
    name: str
    context: str
    description: str
    openai_response: str


class ErrorDto(TypedDict):
    error: str


class ExtractKeywordDto(TypedDict):
    keywords: str
    semantically_similar_keywords: str
    http_methods: str


# TODO: Not sure how to define this
class JsonSchema(TypedDict):
    todo: str


class PropertySpecification(TypedDict):
    name: str
    required: bool
    nullable: NotRequired[bool]
    type: "PropertyType"


class PropertyType(TypedDict):
    kind: Literal['void', 'primitive', 'array', 'object', 'function', 'plain']
    name: NotRequired[str]
    type: NotRequired[str]
    items: NotRequired['PropertyType']
    schema: NotRequired[JsonSchema]
    properties: NotRequired[List[PropertySpecification]]
    typeName: NotRequired[str]
    value: NotRequired[str]


class FunctionSpecification(TypedDict):
    arguments: List[PropertySpecification]
    returnType: Dict[str, str]
    synchronous: NotRequired[bool]


class SpecificationDto(TypedDict):
    id: str
    context: str
    name: str
    description: str
    function: FunctionSpecification
    type: Literal['apiFunction', 'customFunction', 'serverFunction', 'authFunction', 'webhookHandle']


class MessageDict(TypedDict, total=False):
    role: str
    content: str
    type: int


class ChatGptChoice(TypedDict):
    message: MessageDict  # no function_ids or webhook_ids
    finish_reason: Literal['stop', 'length', 'content_filter', None]
    index: int


<<<<<<< HEAD
class ChatGptStreamChoice(TypedDict):
    delta: MessageDict  # no function_ids or webhook_ids
    finish_reason: Literal['stop', 'length', 'content_filter', None]
    index: int
=======
class ChatCompletionResponse(TypedDict):
    choices: List[ChatGptChoice]
>>>>>>> 61e63efd


class StatsDict(TypedDict, total=False):
    prompt: str
    total: int
    match_count: int
    scores: List[Tuple[str, int]]
    keyword_extraction: ExtractKeywordDto
    keyword_stats: 'StatsDict'
    semantically_similar_stats: 'StatsDict'
    config: Dict<|MERGE_RESOLUTION|>--- conflicted
+++ resolved
@@ -81,15 +81,14 @@
     index: int
 
 
-<<<<<<< HEAD
+class ChatCompletionResponse(TypedDict):
+    choices: List[ChatGptChoice]
+
+
 class ChatGptStreamChoice(TypedDict):
     delta: MessageDict  # no function_ids or webhook_ids
     finish_reason: Literal['stop', 'length', 'content_filter', None]
     index: int
-=======
-class ChatCompletionResponse(TypedDict):
-    choices: List[ChatGptChoice]
->>>>>>> 61e63efd
 
 
 class StatsDict(TypedDict, total=False):
