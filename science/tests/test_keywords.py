--- conflicted
+++ resolved
@@ -8,10 +8,7 @@
     get_top_function_matches,
     filter_items_based_on_http_method,
 )
-<<<<<<< HEAD
-=======
 from app.utils import create_new_conversation
->>>>>>> 766d6120
 from load_fixtures import test_user_get_or_create, united_get_status_get_or_create
 from .testing import DbTestCase
 
