--- conflicted
+++ resolved
@@ -1,9 +1,5 @@
 from .testing import DbTestCase
 from app.typedefs import SpecificationDto
-<<<<<<< HEAD
-from load_fixtures import load_functions, test_user_get_or_create, united_get_status_get_or_create
-from app.utils import camel_case, func_args, func_path, func_path_with_args, get_public_id, store_message
-=======
 from load_fixtures import (
     load_functions,
     test_user_get_or_create,
@@ -19,7 +15,6 @@
     get_public_id,
     store_message,
 )
->>>>>>> 766d6120
 
 FUNC: SpecificationDto = {
     "id": "60062c03-dcfd-437d-832c-6cba9543f683",
@@ -34,11 +29,6 @@
                 "type": {
                     "kind": "object",
                     "properties": [
-<<<<<<< HEAD
-                        {"name": "x", "type": {"kind": "primitive", "type": "number"}, "required": True},
-                        {"name": "y", "type": {"kind": "primitive", "type": "number"}, "required": True},
-                    ]
-=======
                         {
                             "name": "x",
                             "type": {"kind": "primitive", "type": "number"},
@@ -50,7 +40,6 @@
                             "required": True,
                         },
                     ],
->>>>>>> 766d6120
                 },
                 "required": True,
             },
@@ -93,14 +82,10 @@
 
     def test_func_path_with_args(self):
         fpwa = func_path_with_args(FUNC)
-<<<<<<< HEAD
-        self.assertEqual(fpwa, "poly.shipping.gMapsGetXy(payload: {x: number, y: number}, GAPIKey: string)")
-=======
         self.assertEqual(
             fpwa,
             "poly.shipping.gMapsGetXy(payload: {x: number, y: number}, GAPIKey: string)",
         )
->>>>>>> 766d6120
 
     def test_store_message(self):
         user = test_user_get_or_create()
@@ -149,26 +134,5 @@
                 "role": "user",
             }
         )
-<<<<<<< HEAD
-        self.assertEqual(msg.content, "profound question")
-        # self.assertEqual(function_ids, [f.functionId for f in msg.functions])
-        # self.assertEqual(webhook_ids, [w.webhookId for w in msg.webhooks])
-
-    def test_get_public_id_none(self):
-        result = get_public_id("foobar")
-        self.assertIsNone(result)
-
-    def test_get_public_id_api(self):
-        user = test_user_get_or_create()
-        united = united_get_status_get_or_create(user)
-        result = get_public_id(united.id)
-        self.assertEqual(result, united)
-
-    def test_camel_case(self):
-        # should keep camel case
-        out = camel_case("fooBar")
-        self.assertEqual(out, "fooBar")
-=======
         messages = get_conversations_for_user(user.id)
-        self.assertEqual(messages, [msg])
->>>>>>> 766d6120
+        self.assertEqual(messages, [msg])