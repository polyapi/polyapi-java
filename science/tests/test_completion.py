import copy
from typing import List
from mock import Mock, patch
<<<<<<< HEAD
=======
from app.utils import create_new_conversation
>>>>>>> 766d6120
from load_fixtures import test_environment_get_or_create, test_user_get_or_create
from app.completion import (
    _id_extraction_fallback,
    get_best_function_example,
<<<<<<< HEAD
    get_conversations_for_user,
=======
>>>>>>> 766d6120
    get_function_options_prompt,
    get_best_function_messages,
    _extract_ids_from_completion,
)
from app.typedefs import ExtractKeywordDto, SpecificationDto
from .testing import DbTestCase

EXTRACTION_FALLBACK_EXAMPLE = """The following function can be used to get a list of products from a Shopify store and then log the first product:
<<<<<<< HEAD

- `poly.shopify.products.getProducts` (id: 3d02d0a3-dcf8-4bc3-8f03-a8619291f936, score: 5)
- `poly.shopify.products.deleteProducts` (id: 4442d0a3-dcf8-4bc3-8f03-a8619291f936, score: 5)
{}

Here's an example implementation in TypeScript:

```typescript
import poly from 'poly-api-library';

const shop = 'darko-demo-store';

poly.shopify.products.getProducts(shop)
  .then((products) => {
    console.log(products[0]);
  })
  .catch((error) => {
    console.error(error);
  });
```

This function retrieves a list of all products in the store and returns product details including id, title, vendor, price, inventory, and images. It is useful for displaying a catalog of products or for inventory management. The confidence score is 5 as this function is specifically designed to retrieve a list of products from a Shopify store.
"""

STEP_2_RESPONSE_EXAMPLE = """The function that can be used to search flight information is:

```
{"id": "9ce603a4-5b5f-4e1c-8a43-994b2d7e8df2"}
```

Here's an example of how to use it in Python:

```python
import requests

url = "https://api.poly.com/astra/datastax/flights/flightSearch"

querystring = {
    "originAirportCode": "LAX",
    "destinationAirportCode": "JFK",
    "startDateTimeRange": "2022-01-01T00:00:00Z",
    "endDateTimeRange": "2022-01-07T00:00:00Z"
}

response = requests.request("GET", url, params=querystring)

print(response.text)
```

Note: This is just an example and you will need to replace the query parameters with your own values.
"""

=======
>>>>>>> 766d6120

- `poly.shopify.products.getProducts` (id: 3d02d0a3-dcf8-4bc3-8f03-a8619291f936, score: 5)
- `poly.shopify.products.deleteProducts` (id: 4442d0a3-dcf8-4bc3-8f03-a8619291f936, score: 5)
{}

Here's an example implementation in TypeScript:

```typescript
import poly from 'poly-api-library';

const shop = 'darko-demo-store';

poly.shopify.products.getProducts(shop)
  .then((products) => {
    console.log(products[0]);
  })
  .catch((error) => {
    console.error(error);
  });
```

This function retrieves a list of all products in the store and returns product details including id, title, vendor, price, inventory, and images. It is useful for displaying a catalog of products or for inventory management. The confidence score is 5 as this function is specifically designed to retrieve a list of products from a Shopify store.
"""

STEP_2_RESPONSE_EXAMPLE = """The function that can be used to search flight information is:

```
{"id": "9ce603a4-5b5f-4e1c-8a43-994b2d7e8df2"}
```

Here's an example of how to use it in Python:

```python
import requests

url = "https://api.poly.com/astra/datastax/flights/flightSearch"

querystring = {
    "originAirportCode": "LAX",
    "destinationAirportCode": "JFK",
    "startDateTimeRange": "2022-01-01T00:00:00Z",
    "endDateTimeRange": "2022-01-07T00:00:00Z"
}

response = requests.request("GET", url, params=querystring)

print(response.text)
```

Note: This is just an example and you will need to replace the query parameters with your own values.
"""


def _fake_extract(user_id, conversation_id, keyword):
    return {
        "keywords": keyword,
        "semantically_similar_keywords": "jarjar",
        "http_methods": "GET",
    }


FUNCTIONS: List[SpecificationDto] = [
    {
        "id": "f7588018-2364-4586-b60d-b08a285f1ea3",
        "name": "accuweatherGetlocation",
        "context": "",
        "description": "",
        "type": "apiFunction",
        "function": {
            "arguments": [
                {
                    "name": "locationId",
                    "type": {"kind": "primitive", "type": "string"},
                    "required": True,
                },
                {
                    "name": "AAPIKey",
                    "type": {"kind": "primitive", "type": "string"},
                    "required": True,
                },
            ],
            "returnType": {"kind": "void"},
        },
    },
    {
        "id": "60062c03-dcfd-437d-832c-6cba9543f683",
        "name": "gMapsGetXy",
        "context": "shipping",
        "description": "get the X and Y coordinates of a location from Google Maps",
        "type": "apiFunction",
        "function": {
            "arguments": [
                {
                    "name": "locationId",
                    "type": {"kind": "primitive", "type": "string"},
                    "required": True,
                },
                {
                    "name": "GAPIKey",
                    "type": {"kind": "primitive", "type": "string"},
                    "required": True,
                },
            ],
            "returnType": {"kind": "void"},
        },
    },
    {
        "id": "bde87ad6-acbf-4556-9bd7-e27a479c0373",
        "name": "serviceNow.createIncident",
        "context": "incidentManagement",
        "description": "This API call allows users to create a new incident in ServiceNow's system. The user must provide a payload with all the fields needed to create the incident, such as short description, assigned group, and priority level. The response payload will contain the incident number and details, including its state, priority, and assigned user/group.",
        "type": "apiFunction",
        "function": {
            "arguments": [
                {
                    "name": "impact",
                    "type": {"kind": "primitive", "type": "string"},
                    "required": True,
                },
            ],
            "returnType": {"kind": "void"},
        },
    },
]


WEBHOOKS: List[SpecificationDto] = [
    {
        "id": "4005e0b5-6071-4d67-96a5-405b4d09492f",
        "name": "packageDelivered",
        "context": "shipping",
        "description": "Event handler for when a package is delivered",
        "type": "webhookHandle",
        "function": {
            "arguments": [],
            "returnType": {"kind": "void"},
        },
    }
]


def get_functions(*args, **kwargs):
    return copy.deepcopy(FUNCTIONS)


def get_webhooks(*args, **kwargs):
    return copy.deepcopy(WEBHOOKS)


def _fake_threshold(*args, **kwargs):
    # set a very low threshold so we can test the completion logic
    # independent of the keyword scoring
    return -1


class T(DbTestCase):
    def setUp(self):
        super().setUp()
        self.user = test_user_get_or_create()
        self.environment = test_environment_get_or_create()

<<<<<<< HEAD
    def test_get_conversations_for_user(self) -> None:
        user = test_user_get_or_create()
        self.db.functiondefined.delete_many()
        self.db.webhookdefined.delete_many()
        self.db.conversationmessage.delete_many(where={"userId": user.id})

        messages = get_conversations_for_user(user.id)
        self.assertEqual(messages, [])

        msg = self.db.conversationmessage.create(
            data={"userId": user.id, "content": "first", "role": "user"}
        )
        messages = get_conversations_for_user(user.id)
        self.assertEqual(messages, [msg])

=======
>>>>>>> 766d6120
    @patch("app.keywords.get_similarity_threshold", new=_fake_threshold)
    @patch("app.completion.query_node_server")
    def test_library_message_no_keywords(self, query_node_server: Mock) -> None:
        query_node_server.return_value = Mock(
            status_code=200, json=lambda: get_functions()
        )

        d, stats = get_function_options_prompt(self.user.id, self.environment.id, None)
        self.assertEqual(query_node_server.call_count, 0)
        self.assertIsNone(d)

    @patch("app.keywords.get_similarity_threshold", new=_fake_threshold)
    @patch("app.completion.query_node_server")
    def test_library_message_functions(self, query_node_server: Mock) -> None:
        query_node_server.side_effect = [
            Mock(status_code=200, json=lambda: get_functions()),
            Mock(status_code=200, json=lambda: []),
        ]

        keywords = "how do I find the x and y coordinates of a Google Map?".lower()
        keyword_data = ExtractKeywordDto(
            keywords=keywords, semantically_similar_keywords="", http_methods=""
        )
        d, stats = get_function_options_prompt(
            self.user.id, self.environment.id, keyword_data
        )
        assert d
        self.assertEqual(query_node_server.call_count, 1)
        self.assertEqual(stats["match_count"], 3)
        self.assertIn("Here are some functions", d["content"])

    @patch("app.keywords.get_similarity_threshold", new=_fake_threshold)
    @patch("app.completion.query_node_server")
    def test_library_message_webhooks(self, query_node_server: Mock) -> None:
        query_node_server.side_effect = [
            Mock(status_code=200, json=lambda: get_webhooks()),
        ]

        d, stats = get_function_options_prompt(self.user.id, self.environment.id, {"keywords": "foo bar"})  # type: ignore
        assert d
        self.assertEqual(query_node_server.call_count, 1)
        self.assertEqual(stats["match_count"], 1)
        self.assertTrue(d["content"].startswith("Here are some event handlers"))
        self.assertIn("poly.shipping.packageDelivered", d["content"])

    @patch("app.completion.extract_keywords", new=_fake_extract)
    @patch("app.completion.query_node_server")
    def test_get_best_function_messages(self, query_node_server: Mock) -> None:
<<<<<<< HEAD
=======
        conversation = create_new_conversation(self.user.id)
>>>>>>> 766d6120
        self.db.systemprompt.delete_many()  # no system prompt!

        query_node_server.side_effect = [
            Mock(status_code=200, json=lambda: get_functions()),
        ]

        messages, stats = get_best_function_messages(
            self.user.id,
<<<<<<< HEAD
=======
            conversation.id,
>>>>>>> 766d6120
            self.environment.id,
            "how do I create a new incident in ServiceNow?",
        )
        self.assertEqual(query_node_server.call_count, 1)
        self.assertEqual(stats["match_count"], 1)
        self.assertEqual(len(messages), 2)

    @patch("app.utils.query_node_server")
    @patch("app.completion.get_chat_completion")
    def test_get_best_function_example(self, get_chat_completion, query_node_server):
<<<<<<< HEAD
=======
        conversation = create_new_conversation(self.user.id)
>>>>>>> 766d6120
        get_chat_completion.return_value = {"choices": [{"message": {"role": "assistant", "content": "foobar"}}]}
        query_node_server.return_value = Mock(status_code=200, json=get_functions)

        result = get_best_function_example(
            self.user.id,
<<<<<<< HEAD
=======
            conversation.id,
>>>>>>> 766d6120
            self.environment.id,
            ["f7588018-2364-4586-b60d-b08a285f1ea3"],
            "how do I check flight?",
        )

        self.assertEqual(get_chat_completion.call_count, 1)
        messages = get_chat_completion.call_args[0][0]
        print(messages[0]["content"])
        print(messages[1]["content"])
<<<<<<< HEAD
        self.assertEqual(len(messages), 3)
=======
        self.assertEqual(len(messages), 4)
>>>>>>> 766d6120
        self.assertEqual(query_node_server.call_count, 1)

        self.assertTrue(result)

    def test_extract_json_from_completion(self):
        response = '''[
            {"id": "9ce603a4-5b5f-4e1c-8a43-994b2d7e8df2", "score": 3},
            {"id": "8ce603a4-5b5f-4e1c-8a43-994b2d7e8df2", "score": 1}
        ]'''
        public_ids = _extract_ids_from_completion(response)
        self.assertEqual(public_ids, ["9ce603a4-5b5f-4e1c-8a43-994b2d7e8df2"])

    def test_extract_json_from_completion_fallback(self):
        public_ids = _extract_ids_from_completion(STEP_2_RESPONSE_EXAMPLE)
        self.assertEqual(public_ids, ["9ce603a4-5b5f-4e1c-8a43-994b2d7e8df2"])

    def test_id_extraction_fallback(self):
        rv = _id_extraction_fallback(EXTRACTION_FALLBACK_EXAMPLE)
        self.assertEqual(rv, ["3d02d0a3-dcf8-4bc3-8f03-a8619291f936", "4442d0a3-dcf8-4bc3-8f03-a8619291f936"])<|MERGE_RESOLUTION|>--- conflicted
+++ resolved
@@ -1,18 +1,11 @@
 import copy
 from typing import List
 from mock import Mock, patch
-<<<<<<< HEAD
-=======
 from app.utils import create_new_conversation
->>>>>>> 766d6120
 from load_fixtures import test_environment_get_or_create, test_user_get_or_create
 from app.completion import (
     _id_extraction_fallback,
     get_best_function_example,
-<<<<<<< HEAD
-    get_conversations_for_user,
-=======
->>>>>>> 766d6120
     get_function_options_prompt,
     get_best_function_messages,
     _extract_ids_from_completion,
@@ -21,7 +14,6 @@
 from .testing import DbTestCase
 
 EXTRACTION_FALLBACK_EXAMPLE = """The following function can be used to get a list of products from a Shopify store and then log the first product:
-<<<<<<< HEAD
 
 - `poly.shopify.products.getProducts` (id: 3d02d0a3-dcf8-4bc3-8f03-a8619291f936, score: 5)
 - `poly.shopify.products.deleteProducts` (id: 4442d0a3-dcf8-4bc3-8f03-a8619291f936, score: 5)
@@ -74,60 +66,6 @@
 Note: This is just an example and you will need to replace the query parameters with your own values.
 """
 
-=======
->>>>>>> 766d6120
-
-- `poly.shopify.products.getProducts` (id: 3d02d0a3-dcf8-4bc3-8f03-a8619291f936, score: 5)
-- `poly.shopify.products.deleteProducts` (id: 4442d0a3-dcf8-4bc3-8f03-a8619291f936, score: 5)
-{}
-
-Here's an example implementation in TypeScript:
-
-```typescript
-import poly from 'poly-api-library';
-
-const shop = 'darko-demo-store';
-
-poly.shopify.products.getProducts(shop)
-  .then((products) => {
-    console.log(products[0]);
-  })
-  .catch((error) => {
-    console.error(error);
-  });
-```
-
-This function retrieves a list of all products in the store and returns product details including id, title, vendor, price, inventory, and images. It is useful for displaying a catalog of products or for inventory management. The confidence score is 5 as this function is specifically designed to retrieve a list of products from a Shopify store.
-"""
-
-STEP_2_RESPONSE_EXAMPLE = """The function that can be used to search flight information is:
-
-```
-{"id": "9ce603a4-5b5f-4e1c-8a43-994b2d7e8df2"}
-```
-
-Here's an example of how to use it in Python:
-
-```python
-import requests
-
-url = "https://api.poly.com/astra/datastax/flights/flightSearch"
-
-querystring = {
-    "originAirportCode": "LAX",
-    "destinationAirportCode": "JFK",
-    "startDateTimeRange": "2022-01-01T00:00:00Z",
-    "endDateTimeRange": "2022-01-07T00:00:00Z"
-}
-
-response = requests.request("GET", url, params=querystring)
-
-print(response.text)
-```
-
-Note: This is just an example and you will need to replace the query parameters with your own values.
-"""
-
 
 def _fake_extract(user_id, conversation_id, keyword):
     return {
@@ -237,24 +175,6 @@
         self.user = test_user_get_or_create()
         self.environment = test_environment_get_or_create()
 
-<<<<<<< HEAD
-    def test_get_conversations_for_user(self) -> None:
-        user = test_user_get_or_create()
-        self.db.functiondefined.delete_many()
-        self.db.webhookdefined.delete_many()
-        self.db.conversationmessage.delete_many(where={"userId": user.id})
-
-        messages = get_conversations_for_user(user.id)
-        self.assertEqual(messages, [])
-
-        msg = self.db.conversationmessage.create(
-            data={"userId": user.id, "content": "first", "role": "user"}
-        )
-        messages = get_conversations_for_user(user.id)
-        self.assertEqual(messages, [msg])
-
-=======
->>>>>>> 766d6120
     @patch("app.keywords.get_similarity_threshold", new=_fake_threshold)
     @patch("app.completion.query_node_server")
     def test_library_message_no_keywords(self, query_node_server: Mock) -> None:
@@ -303,10 +223,7 @@
     @patch("app.completion.extract_keywords", new=_fake_extract)
     @patch("app.completion.query_node_server")
     def test_get_best_function_messages(self, query_node_server: Mock) -> None:
-<<<<<<< HEAD
-=======
         conversation = create_new_conversation(self.user.id)
->>>>>>> 766d6120
         self.db.systemprompt.delete_many()  # no system prompt!
 
         query_node_server.side_effect = [
@@ -315,10 +232,7 @@
 
         messages, stats = get_best_function_messages(
             self.user.id,
-<<<<<<< HEAD
-=======
             conversation.id,
->>>>>>> 766d6120
             self.environment.id,
             "how do I create a new incident in ServiceNow?",
         )
@@ -329,19 +243,13 @@
     @patch("app.utils.query_node_server")
     @patch("app.completion.get_chat_completion")
     def test_get_best_function_example(self, get_chat_completion, query_node_server):
-<<<<<<< HEAD
-=======
         conversation = create_new_conversation(self.user.id)
->>>>>>> 766d6120
         get_chat_completion.return_value = {"choices": [{"message": {"role": "assistant", "content": "foobar"}}]}
         query_node_server.return_value = Mock(status_code=200, json=get_functions)
 
         result = get_best_function_example(
             self.user.id,
-<<<<<<< HEAD
-=======
             conversation.id,
->>>>>>> 766d6120
             self.environment.id,
             ["f7588018-2364-4586-b60d-b08a285f1ea3"],
             "how do I check flight?",
@@ -351,11 +259,7 @@
         messages = get_chat_completion.call_args[0][0]
         print(messages[0]["content"])
         print(messages[1]["content"])
-<<<<<<< HEAD
-        self.assertEqual(len(messages), 3)
-=======
         self.assertEqual(len(messages), 4)
->>>>>>> 766d6120
         self.assertEqual(query_node_server.call_count, 1)
 
         self.assertTrue(result)
