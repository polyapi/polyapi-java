--- conflicted
+++ resolved
@@ -1,9 +1,5 @@
 # Java Client Library (beta)
-<<<<<<< HEAD
-### v0.2.7
-=======
-### v0.3.2
->>>>>>> 6c9656ed
+### v0.3.3
 
 ## Introduction
 Welcome my friends! This is the Poly API Java client GitHub page. If you are here, then it means you're familiar with what we do at Poly. If you aren't, you can always check [here](https://github.com/polyapi/poly-alpha).
@@ -57,11 +53,7 @@
 2. **Update the project.** Add the following to your project's `pom.xml`:
 ```xml
 <properties>
-<<<<<<< HEAD
-  <poly.version>0.2.7</poly.version>
-=======
-  <poly.version>0.3.2</poly.version>
->>>>>>> 6c9656ed
+  <poly.version>0.3.3</poly.version>
 </properties>
 <dependencies>
   <dependency>
@@ -355,24 +347,17 @@
 These features will be added in the future releases.
 
 ## Changelog
-<<<<<<< HEAD
-### v0.2.7
+### v0.3.3
 - Fixed 'type' property for Server variables
-### v0.2.6
 - Added missing 'type' property to specs.json
-=======
 ### v0.3.2
 - Fixed bug in deploy-functions where inner classes weren't taken into consideration.
 - Refactored deploy-functions to be reflection based instead of reading source code.
-
 ### v0.3.1
 - Fixed bug in deploy-functions where generics weren't taken into consideration.
-
 ### v0.3.0
 - Added deploy-functions MOJO.
 - Added functionality to add maven dependencies to executions.
-
->>>>>>> 6c9656ed
 ### v0.2.5
 - Fixed bug where enums were generated as inner classes.
 - Fixed bug in generation of custom functions.
