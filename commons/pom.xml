<?xml version="1.0" encoding="UTF-8"?>
<project xmlns="http://maven.apache.org/POM/4.0.0" xmlns:xsi="http://www.w3.org/2001/XMLSchema-instance" xsi:schemaLocation="http://maven.apache.org/POM/4.0.0 http://maven.apache.org/xsd/maven-4.0.0.xsd">
    <modelVersion>4.0.0</modelVersion>
    <parent>
        <groupId>io.polyapi</groupId>
        <artifactId>parent-pom</artifactId>
<<<<<<< HEAD
        <version>0.2.8-SNAPSHOT</version>
=======
        <version>0.3.3-SNAPSHOT</version>
>>>>>>> 6c9656ed
        <relativePath>../parent-pom</relativePath>
    </parent>

    <artifactId>commons</artifactId>
    <name>Poly API Commons library</name>
    <url>https://polyapi.io</url>
    <description>Java client library for Poly API</description>

    <developers>
        <developer>
            <id>polyapi</id>
            <name>PolyAPI</name>
            <email>developer@polyapi.io</email>
            <organization>PolyAPI</organization>
            <organizationUrl>https://polyapi.io</organizationUrl>
        </developer>
    </developers>

    <licenses>
        <license>
            <name>MIT</name>
            <distribution>repo</distribution>
            <url>https://spdx.org/licenses/MIT.html</url>
        </license>
    </licenses>

    <dependencies>
        <dependency>
            <groupId>com.github.java-json-tools</groupId>
            <artifactId>json-schema-core</artifactId>
            <version>1.2.14</version>
            <exclusions>
                <exclusion>
                    <groupId>com.fasterxml.jackson.core</groupId>
                    <artifactId>jackson-databind</artifactId>
                </exclusion>
                <exclusion>
                    <groupId>com.google.guava</groupId>
                    <artifactId>guava</artifactId>
                </exclusion>
            </exclusions>
        </dependency>
        <dependency>
            <groupId>com.squareup.okhttp3</groupId>
            <artifactId>okhttp</artifactId>
            <version>4.12.0</version>
            <exclusions>
                <exclusion>
                    <groupId>com.squareup.okio</groupId>
                    <artifactId>okio</artifactId>
                </exclusion>
            </exclusions>
        </dependency>
        <dependency>
            <groupId>com.squareup.okio</groupId>
            <artifactId>okio</artifactId>
            <version>3.7.0</version>
        </dependency>
        <dependency>
            <groupId>com.github.jknack</groupId>
            <artifactId>handlebars-proto</artifactId>
            <version>4.3.1</version>
        </dependency>
        <dependency>
            <groupId>org.apache.commons</groupId>
            <artifactId>commons-text</artifactId>
            <version>1.10.0</version>
        </dependency>
        <dependency>
            <groupId>org.projectlombok</groupId>
            <artifactId>lombok</artifactId>
            <version>1.18.30</version>
        </dependency>
        <dependency>
            <groupId>com.kjetland</groupId>
            <artifactId>mbknor-jackson-jsonschema_2.12</artifactId>
            <version>1.0.39</version>
            <exclusions>
                <exclusion>
                    <groupId>org.yaml</groupId>
                    <artifactId>snakeyaml</artifactId>
                </exclusion>
                <exclusion>
                    <groupId>org.jetbrains.kotlin</groupId>
                    <artifactId>kotlin-scripting-jvm</artifactId>
                </exclusion>
            </exclusions>
        </dependency>
        <dependency>
            <groupId>org.jetbrains.kotlin</groupId>
            <artifactId>kotlin-scripting-jvm</artifactId>
            <version>1.9.22</version>
        </dependency>
        <dependency>
            <groupId>org.yaml</groupId>
            <artifactId>snakeyaml</artifactId>
            <version>2.2</version>
        </dependency>
        <dependency>
            <groupId>com.google.guava</groupId>
            <artifactId>guava</artifactId>
            <version>33.0.0-android</version>
        </dependency>
        <dependency>
            <groupId>com.fasterxml.jackson.core</groupId>
            <artifactId>jackson-databind</artifactId>
            <version>2.16.1</version>
        </dependency>
        <dependency>
            <groupId>org.junit.jupiter</groupId>
            <artifactId>junit-jupiter-api</artifactId>
            <version>5.10.0</version>
            <scope>test</scope>
        </dependency>
    </dependencies>

    <!-- Release profile. -->
    <profiles>
        <profile>
            <id>release</id>
            <activation>
                <activeByDefault>false</activeByDefault>
            </activation>
            <build>
                <plugins>
                    <plugin>
                        <groupId>org.apache.maven.plugins</groupId>
                        <artifactId>maven-gpg-plugin</artifactId>
                        <version>1.6</version>
                        <executions>
                            <execution>
                                <id>sign-artifacts</id>
                                <phase>verify</phase>
                                <goals>
                                    <goal>sign</goal>
                                </goals>
                            </execution>
                        </executions>
                    </plugin>
                    <plugin>
                        <groupId>org.sonatype.plugins</groupId>
                        <artifactId>nexus-staging-maven-plugin</artifactId>
                        <version>1.6.13</version>
                        <extensions>true</extensions>
                        <configuration>
                            <serverId>ossrh</serverId>
                            <nexusUrl>https://s01.oss.sonatype.org/</nexusUrl>
                            <autoReleaseAfterClose>true</autoReleaseAfterClose>
                        </configuration>
                    </plugin>
                    <plugin>
                        <groupId>org.apache.maven.plugins</groupId>
                        <artifactId>maven-javadoc-plugin</artifactId>
                        <version>3.1.1</version>
                        <executions>
                            <execution>
                                <id>attach-javadocs</id>
                                <goals>
                                    <goal>jar</goal>
                                </goals>
                                <phase>package</phase>
                            </execution>
                        </executions>
                    </plugin>
                    <plugin>
                        <groupId>org.apache.maven.plugins</groupId>
                        <artifactId>maven-source-plugin</artifactId>
                        <version>3.3.0</version>
                        <executions>
                            <execution>
                                <id>attach-sources</id>
                                <goals>
                                    <goal>jar-no-fork</goal>
                                </goals>
                                <phase>package</phase>
                            </execution>
                        </executions>
                    </plugin>
                </plugins>
            </build>
            <distributionManagement>
                <snapshotRepository>
                    <id>${distribution.repository.snapshot.id}</id>
                    <url>${distribution.repository.snapshot.url}</url>
                </snapshotRepository>
                <repository>
                    <id>${distribution.repository.release.id}</id>
                    <url>${distribution.repository.release.url}</url>
                </repository>
            </distributionManagement>
        </profile>
    </profiles>
</project><|MERGE_RESOLUTION|>--- conflicted
+++ resolved
@@ -4,11 +4,7 @@
     <parent>
         <groupId>io.polyapi</groupId>
         <artifactId>parent-pom</artifactId>
-<<<<<<< HEAD
-        <version>0.2.8-SNAPSHOT</version>
-=======
         <version>0.3.3-SNAPSHOT</version>
->>>>>>> 6c9656ed
         <relativePath>../parent-pom</relativePath>
     </parent>
 
