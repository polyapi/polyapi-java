--- conflicted
+++ resolved
@@ -1,4 +1,3 @@
-<<<<<<< HEAD
 import { Body, Controller, InternalServerErrorException, Logger, Post, Req, UseGuards } from '@nestjs/common';
 import {
   Permission,
@@ -6,12 +5,8 @@
   TeachDto,
   TeachSystemPromptDto,
   TeachSystemPromptResponseDto,
-  TeachResponseDto,
+  TeachResponseDto
 } from '@poly/common';
-=======
-import { Body, Controller, Logger, Post, Req, UseGuards } from '@nestjs/common';
-import { TeachDto, TeachSystemPromptDto, TeachSystemPromptResponseDto, Role, TeachResponseDto } from '@poly/common';
->>>>>>> 11729adb
 import { FunctionService } from 'function/function.service';
 import { PolyKeyGuard } from 'auth/poly-key-auth-guard.service';
 import { AuthRequest } from 'common/types';
@@ -29,15 +24,9 @@
   ) {
   }
 
-<<<<<<< HEAD
   @UseGuards(PolyKeyGuard)
   @Post()
   async teach(@Req() req: AuthRequest, @Body() teachDto: TeachDto): Promise<TeachResponseDto> {
-=======
-  @UseGuards(ApiKeyGuard)
-  @Post('')
-  async teach(@Req() req, @Body() teachDto: TeachDto): Promise<TeachResponseDto> {
->>>>>>> 11729adb
     const {
       url,
       body,
@@ -63,15 +52,10 @@
     this.logger.debug(
       `name: ${name}, context: ${context}, description: ${description}, payload: ${payload}, response: ${response}, statusCode: ${statusCode}`,
     );
-<<<<<<< HEAD
-    return  this.functionService.teach(
-      environmentId,
-=======
 
     return this.functionService.teach(
       id,
-      req.user,
->>>>>>> 11729adb
+      environmentId,
       url,
       body,
       name,
@@ -88,7 +72,6 @@
       templateAuth,
     );
   }
-<<<<<<< HEAD
 
   @UseGuards(new PolyKeyGuard([Role.Admin]))
   @Post('/system-prompt')
@@ -103,6 +86,4 @@
     await this.functionService.setSystemPrompt(environmentId, userId, body.prompt);
     return { response: 'Conversation cleared and new system prompt set!' };
   }
-=======
->>>>>>> 11729adb
 }