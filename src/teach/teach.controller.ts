--- conflicted
+++ resolved
@@ -1,30 +1,17 @@
-<<<<<<< HEAD
-import { Body, Controller, InternalServerErrorException, Logger, Param, Post, Req, UseGuards } from '@nestjs/common';
+import { Body, Controller, InternalServerErrorException, Logger, Post, Req, UseGuards } from '@nestjs/common';
 import {
   Permission,
   Role,
-  TeachDetailsDto,
-=======
-import { Body, Controller, Logger, Post, Req, UseGuards } from '@nestjs/common';
-import {
->>>>>>> 43b3c0fa
   TeachDto,
   TeachSystemPromptDto,
   TeachSystemPromptResponseDto,
-<<<<<<< HEAD
+  TeachResponseDto,
 } from '@poly/common';
 import { FunctionService } from 'function/function.service';
 import { PolyKeyGuard } from 'auth/poly-key-auth-guard.service';
 import { AuthRequest } from 'common/types';
 import { AuthService } from 'auth/auth.service';
 import { UserService } from 'user/user.service';
-=======
-  Role,
-  TeachResponseDto,
-} from '@poly/common';
-import { FunctionService } from 'function/function.service';
-import { ApiKeyGuard } from 'auth/api-key-auth-guard.service';
->>>>>>> 43b3c0fa
 
 @Controller('teach')
 export class TeachController {
@@ -37,65 +24,9 @@
   ) {
   }
 
-<<<<<<< HEAD
   @UseGuards(PolyKeyGuard)
   @Post()
   async teach(@Req() req: AuthRequest, @Body() teachDto: TeachDto): Promise<TeachResponseDto> {
-    const { url, method, name, description, headers, body, auth } = teachDto;
-    const environmentId = req.user.environment.id;
-
-    await this.authService.checkPermissions(req.user, Permission.Teach);
-
-    this.logger.debug(`Teaching ${method} ${url} with name '${name}' in environment ${environmentId}...`);
-    const apiFunction = await this.functionService.createOrUpdateApiFunction(
-      environmentId,
-      url,
-      method,
-      name,
-      description,
-      headers,
-      body,
-      auth,
-    );
-
-    return {
-      functionId: apiFunction.id,
-    };
-  }
-
-  @UseGuards(new PolyKeyGuard([Role.Admin]))
-=======
-  @UseGuards(new ApiKeyGuard([Role.Admin]))
->>>>>>> 43b3c0fa
-  @Post('/system-prompt')
-  async teachSystemPrompt(@Req() req: AuthRequest, @Body() body: TeachSystemPromptDto): Promise<TeachSystemPromptResponseDto> {
-    const environmentId = req.user.environment.id;
-    const userId = req.user.user?.id || (await this.userService.findAdminUserByEnvironmentId(environmentId))?.id;
-
-    if (!userId) {
-      throw new InternalServerErrorException('Cannot find user to process command');
-    }
-
-    await this.functionService.setSystemPrompt(environmentId, userId, body.prompt);
-    return { response: 'Conversation cleared and new system prompt set!' };
-  }
-
-<<<<<<< HEAD
-  @UseGuards(PolyKeyGuard)
-  @Post('/:functionId')
-  async teachDetails(
-    @Req() req: AuthRequest,
-    @Param('functionId') id: string,
-    @Body() teachDetailsDto: TeachDetailsDto,
-  ): Promise<void> {
-=======
-  @UseGuards(ApiKeyGuard)
-  @Post('')
-  async teach(
-    @Req() req,
-    @Body() teachDto: TeachDto,
-  ): Promise<TeachResponseDto> {
->>>>>>> 43b3c0fa
     const {
       url,
       body,
@@ -106,34 +37,22 @@
       response,
       variables = {},
       statusCode,
-<<<<<<< HEAD
-    } = teachDetailsDto;
-    const environmentId = req.user.environment.id;
-
-    await this.authService.checkPermissions(req.user, Permission.Teach);
-
-    this.logger.debug(`Teaching details of function ${id} in environment ${environmentId}...`);
-    this.logger.debug(
-      `name: ${name}, context: ${context}, description: ${description}, payload: ${payload}, response: ${response}, statusCode: ${statusCode}`,
-    );
-
-    await this.functionService.updateApiFunctionDetails(
-      id,
-      environmentId,
-=======
       templateHeaders,
       method,
       templateAuth,
       templateUrl,
       templateBody
     } = teachDto;
-    this.logger.debug(`Teaching details of function for user ${req.user.id}...`);
+    const environmentId = req.user.environment.id;
+
+    await this.authService.checkPermissions(req.user, Permission.Teach);
+
+    this.logger.debug(`Teaching API function in environment ${environmentId}...`);
     this.logger.debug(
       `name: ${name}, context: ${context}, description: ${description}, payload: ${payload}, response: ${response}, statusCode: ${statusCode}`,
     );
     return  this.functionService.teach(
-      req.user,
->>>>>>> 43b3c0fa
+      environmentId,
       url,
       body,
       name,
@@ -150,5 +69,18 @@
       templateAuth
     );
   }
-}
 
+  @UseGuards(new PolyKeyGuard([Role.Admin]))
+  @Post('/system-prompt')
+  async teachSystemPrompt(@Req() req: AuthRequest, @Body() body: TeachSystemPromptDto): Promise<TeachSystemPromptResponseDto> {
+    const environmentId = req.user.environment.id;
+    const userId = req.user.user?.id || (await this.userService.findAdminUserByEnvironmentId(environmentId))?.id;
+
+    if (!userId) {
+      throw new InternalServerErrorException('Cannot find user to process command');
+    }
+
+    await this.functionService.setSystemPrompt(environmentId, userId, body.prompt);
+    return { response: 'Conversation cleared and new system prompt set!' };
+  }
+}