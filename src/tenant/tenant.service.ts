import { ConflictException, Injectable, NotFoundException, OnModuleInit } from '@nestjs/common';
import { PrismaService } from 'prisma/prisma.service';
import { ApiKey, Environment, Team, Tenant, TenantSignUp } from '@prisma/client';
import { ConfigService } from 'config/config.service';
import { EnvironmentService } from 'environment/environment.service';
import { TeamService } from 'team/team.service';
import { UserService } from 'user/user.service';
import { Role, SignUpDto, SignUpVerificationResultDto, TenantDto, TenantFullDto } from '@poly/model';
import crypto from 'crypto';
import { ApplicationService } from 'application/application.service';
import { AuthService } from 'auth/auth.service';
import { User } from '@kubernetes/client-node';

type CreateTenantOptions = {
  environmentName?: string;
  teamName?: string;
  userName?: string;
  userRole?: Role;
  userApiKey?: string;
  email?: string;
}

@Injectable()
export class TenantService implements OnModuleInit {
  constructor(
    private readonly prisma: PrismaService,
    private readonly config: ConfigService,
    private readonly authService: AuthService,
    private readonly environmentService: EnvironmentService,
    private readonly applicationService: ApplicationService,
    private readonly teamService: TeamService,
    private readonly userService: UserService,
  ) {
  }

  async onModuleInit() {
    return this.checkPolyTenant();
  }

  private async checkPolyTenant() {
    const tenant = await this.findByName(this.config.polyTenantName);
    if (!tenant) {
      await this.create(this.config.polyTenantName, true, null, {
        teamName: this.config.polyAdminsTeamName,
        userName: this.config.polyAdminUserName,
        userRole: Role.SuperAdmin,
        userApiKey: this.config.polySuperAdminUserKey,
      });
    }
  }

  toDto(tenant: Tenant): TenantDto {
    return {
      id: tenant.id,
      name: tenant.name,
      publicVisibilityAllowed: tenant.publicVisibilityAllowed,
      limitTierId: tenant.limitTierId,
    };
  }

  async toFullDto(tenant: Tenant): Promise<TenantFullDto> {
    const fullTenant = await this.prisma.tenant.findUnique({
      where: {
        id: tenant.id,
      },
      include: {
        users: true,
        environments: {
          include: {
            apiKeys: {
              include: {
                user: true,
              },
            },
          },
        },
        applications: true,
        teams: {
          include: {
            teamMembers: {
              include: {
                user: true,
              },
            },
          },
        },
      },
    });
    if (!fullTenant) {
      throw new Error(`Tenant ${tenant.id} not found`);
    }

    const toEnvironmentFullDto = environment => ({
      ...this.environmentService.toDto(environment),
      apiKeys: environment.apiKeys.map(apiKey => this.authService.toApiKeyDto(apiKey)),
    });
    const toTeamFullDto = team => ({
      ...this.teamService.toTeamDto(team),
      members: team.teamMembers.map(member => this.teamService.toMemberDto(member)),
    });
    return {
      id: fullTenant.id,
      name: fullTenant.name,
      publicVisibilityAllowed: fullTenant.publicVisibilityAllowed,
      limitTierId: fullTenant.limitTierId,
      users: fullTenant.users.map(user => this.userService.toUserDto(user)),
      environments: fullTenant.environments.map(toEnvironmentFullDto),
      applications: fullTenant.applications.map(application => this.applicationService.toApplicationDto(application)),
      teams: fullTenant.teams.map(toTeamFullDto),
    };
  }

  async getAll() {
    return this.prisma.tenant.findMany();
  }

  async findById(id: string) {
    return this.prisma.tenant.findFirst({
      where: {
        id,
      },
    });
  }

<<<<<<< HEAD
  async create(name: string, publicVisibilityAllowed = false, options: CreateTenantOptions = {}): Promise<{
    tenant: Tenant & {
      users: User[];
      environments: Environment[];
      teams: Team[];
    },
    apiKey: ApiKey
  }> {
    const { environmentName, teamName, userName, userRole, userApiKey, email = null } = options;
=======
  async create(name: string, publicVisibilityAllowed = false, limitTierId: string | null = null, options: CreateTenantOptions = {}): Promise<Tenant> {
    const { environmentName, teamName, userName, userRole, userApiKey } = options;
>>>>>>> 456b35e1

    return this.prisma.$transaction(async tx => {
      const tenant = await tx.tenant.create({
        data: {
          name,
          publicVisibilityAllowed,
          limitTierId,
          users: {
            create: [
              {
                name: userName || 'admin',
                role: userRole || Role.Admin,
                email,
              },
            ],
          },
          environments: {
            create: [
              {
                name: environmentName || 'default',
                subdomain: this.environmentService.generateSubdomainID(),
              },
            ],
          },
          teams: {
            create: [
              {
                name: teamName || 'default',
              },
            ],
          },
        },
        include: {
          users: true,
          environments: true,
          teams: true,
        },
      });

      // add user to team
      await tx.teamMember.create({
        data: {
          team: {
            connect: {
              id: tenant.teams[0].id,
            },
          },
          user: {
            connect: {
              id: tenant.users[0].id,
            },
          },
        },
      });

      // create API key for user
      const apiKey = await tx.apiKey.create({
        data: {
          name: `api-key-${userRole || Role.Admin}`,
          key: userApiKey || crypto.randomUUID(),
          user: {
            connect: {
              id: tenant.users[0].id,
            },
          },
          environment: {
            connect: {
              id: tenant.environments[0].id,
            },
          },
        },
      });

      return {
        tenant,
        apiKey,
      };
    });
  }

  async update(tenant: Tenant, name: string | undefined, publicVisibilityAllowed: boolean | undefined, limitTierId: string | null | undefined) {
    return this.prisma.tenant.update({
      where: {
        id: tenant.id,
      },
      data: {
        name,
        publicVisibilityAllowed,
        limitTierId,
      },
    });
  }

  async delete(tenantId: string) {
    await this.environmentService.deleteAllByTenant(tenantId);

    return this.prisma.tenant.delete({
      where: {
        id: tenantId,
      },
    });
  }

  toSignUpDto(tenantSignUp: TenantSignUp): SignUpDto {
    return {
      id: tenantSignUp.id,
      email: tenantSignUp.email,
      name: tenantSignUp.name,
    };
  }

  private createSignUpVerfificationCode() {
    return Math.random().toString(36).slice(2, 8);
  }

  private async createSignUpRecord(email: string, name: string) {
    try {
      return await this.prisma.tenantSignUp.create({
        data: {
          email,
          verificationCode: this.createSignUpVerfificationCode(),
          name,
          expiresAt: new Date(),
        },
      });
    } catch (err) {
      // Verification code collision.
      if (err.code === 'P2002' && Array.isArray(err.meta.target) && err.meta.target.includes('verificationCode')) {
        return await this.createSignUpRecord(email, name);
      }
      throw err;
    }
  }

  async signUp(email: string, name: string) {
    const [user, tenantSignUp] = await Promise.all([
      this.prisma.user.findFirst({
        where: {
          email,
        },
      }),
      this.prisma.tenantSignUp.findFirst({
        where: {
          email,
        },
      }),
    ]);

    if (tenantSignUp) {
      return tenantSignUp;
    }

    if (user) {
      throw new ConflictException('Email already exists.');
    }

    return this.createSignUpRecord(email, name);
  }

  async signUpVerify(id: string, code: string): Promise<SignUpVerificationResultDto> {
    const tenantSignUp = await this.prisma.tenantSignUp.findFirst({
      where: {
        id,
        verificationCode: code.toLowerCase(),
      },
    });

    if (!tenantSignUp) {
      throw new ConflictException('Invalid verification code.');
    }

    const {
      apiKey,
    } = await this.create(tenantSignUp.name, false, { email: tenantSignUp.email });

    await this.prisma.tenantSignUp.delete({
      where: {
        id,
      },
    });

    return {
      apiKey: apiKey.key,
      apiBaseUrl: this.config.hostUrl,
    };
  }

  async resendVerificationCode(id: string) {
    await this.prisma.$transaction(async tx => {
      await tx.tenantSignUp.update({
        where: {
          id,
        },
        data: {
          verificationCode: this.createSignUpVerfificationCode(),
        },
      });

      // Send code through email service.
    });
  }

  private async findByName(name: string): Promise<Tenant | null> {
    return this.prisma.tenant.findFirst({
      where: {
        name,
      },
    });
  }
}<|MERGE_RESOLUTION|>--- conflicted
+++ resolved
@@ -122,20 +122,11 @@
     });
   }
 
-<<<<<<< HEAD
-  async create(name: string, publicVisibilityAllowed = false, options: CreateTenantOptions = {}): Promise<{
-    tenant: Tenant & {
-      users: User[];
-      environments: Environment[];
-      teams: Team[];
-    },
+  async create(name: string, publicVisibilityAllowed = false, limitTierId: string | null = null, options: CreateTenantOptions = {}): Promise<{
+    tenant: Tenant,
     apiKey: ApiKey
   }> {
     const { environmentName, teamName, userName, userRole, userApiKey, email = null } = options;
-=======
-  async create(name: string, publicVisibilityAllowed = false, limitTierId: string | null = null, options: CreateTenantOptions = {}): Promise<Tenant> {
-    const { environmentName, teamName, userName, userRole, userApiKey } = options;
->>>>>>> 456b35e1
 
     return this.prisma.$transaction(async tx => {
       const tenant = await tx.tenant.create({
