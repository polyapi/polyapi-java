import {
  BadRequestException,
  Body,
  Controller,
  Delete,
  Get,
  NotFoundException,
  Param,
  Patch,
  Post,
  Query,
  Req,
  UseGuards,
  UsePipes,
  ValidationPipe,
} from '@nestjs/common';
import { ApiSecurity } from '@nestjs/swagger';
import { TenantService } from 'tenant/tenant.service';
import {
  ApiKeyDto,
  ApplicationDto,
  CreateApiKeyDto,
  CreateApplicationDto,
  CreateEnvironmentDto,
  CreateTeamDto,
  CreateTeamMemberDto,
  CreateTenantDto,
  CreateUserDto,
  EnvironmentDto,
  GetTenantQuery,
  Role,
  TeamDto,
  TeamMemberDto,
  TenantDto,
  UpdateApiKeyDto,
  UpdateApplicationDto,
  UpdateEnvironmentDto,
  UpdateTeamDto,
  UpdateTenantDto,
  UpdateUserDto,
  UserDto,
  SetConfigVariableDto,
  CreateSignUpDto,
  SignUpVerificationDto,
} from '@poly/model';
import { EnvironmentService } from 'environment/environment.service';
import { TeamService } from 'team/team.service';
import { AuthService } from 'auth/auth.service';
import { AuthRequest } from 'common/types';
import { UserService } from 'user/user.service';
import { ApplicationService } from 'application/application.service';
import { PolyAuthGuard } from 'auth/poly-auth-guard.service';
import { ConfigVariableService } from 'config-variable/config-variable.service';
import { MergeRequestData } from 'common/decorators';
import { LimitService } from 'limit/limit.service';

@ApiSecurity('PolyApiKey')
@Controller('tenants')
export class TenantController {
  constructor(
    private readonly authService: AuthService,
    private readonly tenantService: TenantService,
    private readonly environmentService: EnvironmentService,
    private readonly teamService: TeamService,
    private readonly userService: UserService,
    private readonly applicationService: ApplicationService,
    private readonly configVariableService: ConfigVariableService,
    private readonly limitService: LimitService,
  ) {}

  @UseGuards(new PolyAuthGuard([Role.SuperAdmin]))
  @Get()
  async getTenants(): Promise<TenantDto[]> {
    return (await this.tenantService.getAll()).map((tenant) => this.tenantService.toDto(tenant));
  }

  @UseGuards(new PolyAuthGuard([Role.SuperAdmin]))
  @Post()
  async createTenant(@Body() data: CreateTenantDto): Promise<TenantDto> {
<<<<<<< HEAD
    const { name, publicVisibilityAllowed } = data;
    return this.tenantService.toDto(((await this.tenantService.create(name, publicVisibilityAllowed)).tenant));
=======
    const { name, publicVisibilityAllowed, limitTierId = null } = data;

    if (limitTierId) {
      const limitTier = await this.limitService.findById(limitTierId);
      if (!limitTier) {
        throw new BadRequestException('Limit tier with given id does not exist.');
      }
    }

    return this.tenantService.toDto(await this.tenantService.create(name, publicVisibilityAllowed, limitTierId));
>>>>>>> 456b35e1
  }

  @UseGuards(PolyAuthGuard)
  @UsePipes(new ValidationPipe({ transform: true }))
  @Get(':id')
  async getTenant(
    @Req() req: AuthRequest,
    @Param('id') id: string,
    @Query() { full = false }: GetTenantQuery,
  ): Promise<TenantDto> {
    const tenant = await this.findTenant(id);

    await this.authService.checkTenantAccess(tenant.id, req.user, [Role.Admin]);

    return full ? this.tenantService.toFullDto(tenant) : this.tenantService.toDto(tenant);
  }

  @UseGuards(new PolyAuthGuard([Role.SuperAdmin]))
  @Patch(':id')
  async updateTenant(@Param('id') id: string, @Body() data: UpdateTenantDto): Promise<TenantDto> {
    const { name, publicVisibilityAllowed, limitTierId } = data;

    if (limitTierId) {
      const limitTier = await this.limitService.findById(limitTierId);
      if (!limitTier) {
        throw new BadRequestException('Limit tier with given id does not exist.');
      }
    }

    return this.tenantService.toDto(
      await this.tenantService.update(await this.findTenant(id), name, publicVisibilityAllowed, limitTierId),
    );
  }

  @UseGuards(new PolyAuthGuard([Role.SuperAdmin]))
  @Delete(':id')
  async deleteTenant(@Param('id') id: string) {
    const tenant = await this.findTenant(id);
    await this.tenantService.delete(tenant.id);
  }

  @UseGuards(PolyAuthGuard)
  @Get(':id/users')
  async getUsers(@Req() req: AuthRequest, @Param('id') tenantId: string): Promise<UserDto[]> {
    await this.authService.checkTenantAccess(tenantId, req.user, [Role.Admin]);

    return (await this.userService.getAllUsersByTenant(tenantId)).map((user) => this.userService.toUserDto(user));
  }

  @UseGuards(PolyAuthGuard)
  @Get('/:id/config-variables')
  async getConfigVariablesUnderTenant(
    @Req() req: AuthRequest,
    @Param('id') tenantId: string,
  ) {
    await this.findTenant(tenantId);
    await this.authService.checkTenantAccess(tenantId, req.user, [Role.Admin]);

    return (await this.configVariableService.getMany(tenantId)).map(this.configVariableService.toDto);
  }

  @UseGuards(PolyAuthGuard)
  @Get('/:id/config-variables/:name')
  async getConfigVariableUnderTenant(
    @Req() req: AuthRequest,
    @Param('id') tenantId: string,
    @Param('name') name: string,
  ) {
    await this.findTenant(tenantId);
    await this.authService.checkTenantAccess(tenantId, req.user, [Role.Admin]);

    const configVariable = await this.getConfigVariable(name, tenantId);

    return this.configVariableService.toDto(configVariable);
  }

  @UseGuards(PolyAuthGuard)
  @Patch('/:id/config-variables/:name')
  async setConfigVariableUnderTenant(
    @Req() req: AuthRequest,
    @MergeRequestData(['body', 'params'], new ValidationPipe({ validateCustomDecorators: true })) data: SetConfigVariableDto,
    @Param('id') tenantId: string,
  ) {
    await this.findTenant(tenantId);
    await this.authService.checkTenantAccess(tenantId, req.user, [Role.Admin]);

    return this.configVariableService.toDto(
      await this.configVariableService.configure(data.name, data.value, tenantId),
    );
  }

  @UseGuards(PolyAuthGuard)
  @Delete('/:id/config-variables/:name')
  async deleteConfigVariableUnderTenant(
    @Req() req: AuthRequest,
    @Param('id') tenantId: string,
    @Param('name') name: string,
  ) {
    await this.findTenant(tenantId);
    await this.authService.checkTenantAccess(tenantId, req.user, [Role.Admin]);

    const configVariable = await this.findConfigVariable(name, tenantId);

    return this.configVariableService.toDto(await this.configVariableService.delete(configVariable));
  }

  @UseGuards(PolyAuthGuard)
  @Get('/:id/environments/:environment/config-variables')
  async getConfigVariablesUnderEnvironment(
    @Req() req: AuthRequest,
    @Param('id') tenantId: string,
    @Param('environment') environmentId: string,
  ) {
    await this.findEnvironment(tenantId, environmentId);
    await this.authService.checkTenantAccess(tenantId, req.user, [Role.Admin]);

    return (await this.configVariableService.getMany(tenantId, environmentId)).map(this.configVariableService.toDto);
  }

  @UseGuards(PolyAuthGuard)
  @Get('/:id/environments/:environment/config-variables/:name')
  async getConfigVariableUnderEnvironment(
    @Req() req: AuthRequest,
    @Param('id') tenantId: string,
    @Param('name') name: string,
    @Param('environment') environmentId: string,
  ) {
    await this.findEnvironment(tenantId, environmentId);
    await this.authService.checkTenantAccess(tenantId, req.user, [Role.Admin]);

    const configVariable = await this.getConfigVariable(name, tenantId, environmentId);

    return this.configVariableService.toDto(configVariable);
  }

  @UseGuards(PolyAuthGuard)
  @Patch('/:id/environments/:environment/config-variables/:name')
  async setConfigVariableUnderEnvironment(
    @Req() req: AuthRequest,
    @MergeRequestData(['body', 'params'], new ValidationPipe({ validateCustomDecorators: true })) data: SetConfigVariableDto,
    @Param('id') tenantId: string,
    @Param('environment') environmentId: string,
  ) {
    await this.findEnvironment(tenantId, environmentId);
    await this.authService.checkTenantAccess(tenantId, req.user, [Role.Admin]);

    return this.configVariableService.toDto(
      await this.configVariableService.configure(data.name, data.value, tenantId, environmentId),
    );
  }

  @UseGuards(PolyAuthGuard)
  @Delete('/:id/environments/:environment/config-variables/:name')
  async deleteConfigVariableUnderEnvironment(
    @Req() req: AuthRequest,
    @Param('id') tenantId: string,
    @Param('environment') environmentId: string,
    @Param('name') name: string,
  ) {
    await this.findEnvironment(tenantId, environmentId);
    await this.authService.checkTenantAccess(tenantId, req.user, [Role.Admin]);

    const configVariable = await this.findConfigVariable(name, tenantId, environmentId);

    return this.configVariableService.toDto(await this.configVariableService.delete(configVariable));
  }

  @UseGuards(PolyAuthGuard)
  @Post(':id/users')
  async createUser(
    @Req() req: AuthRequest,
    @Param('id') tenantId: string,
    @Body() data: CreateUserDto,
  ): Promise<UserDto> {
    const { name, role = Role.User } = data;

    if (role === Role.SuperAdmin) {
      throw new BadRequestException('SuperAdmin role is not allowed to be set');
    }

    await this.findTenant(tenantId);
    await this.authService.checkTenantAccess(tenantId, req.user, [Role.Admin]);

    return this.userService.toUserDto(await this.userService.createUser(tenantId, name, role as Role));
  }

  @UseGuards(PolyAuthGuard)
  @Get(':id/users/:userId')
  async getUser(
    @Req() req: AuthRequest,
    @Param('id') tenantId: string,
    @Param('userId') userId: string,
  ): Promise<UserDto> {
    const user = await this.findUser(tenantId, userId);

    await this.authService.checkTenantAccess(tenantId, req.user, [Role.Admin]);

    return this.userService.toUserDto(user);
  }

  @UseGuards(PolyAuthGuard)
  @Patch(':id/users/:userId')
  async updateUser(
    @Req() req: AuthRequest,
    @Param('id') tenantId: string,
    @Param('userId') userId: string,
    @Body() data: UpdateUserDto,
  ): Promise<UserDto> {
    const user = await this.findUser(tenantId, userId);
    const { name, role } = data;

    await this.authService.checkTenantAccess(tenantId, req.user, [Role.Admin]);

    return this.userService.toUserDto(await this.userService.updateUser(user, name, role as Role));
  }

  @UseGuards(PolyAuthGuard)
  @Delete(':id/users/:userId')
  async deleteUser(@Req() req: AuthRequest, @Param('id') tenantId: string, @Param('userId') userId: string) {
    const user = await this.findUser(tenantId, userId);

    await this.authService.checkTenantAccess(tenantId, req.user, [Role.Admin]);

    await this.userService.deleteUser(user.id);
  }

  @UseGuards(PolyAuthGuard)
  @Get(':id/teams')
  async getTeams(@Req() req: AuthRequest, @Param('id') tenantId: string): Promise<TeamDto[]> {
    const tenant = await this.findTenant(tenantId);
    await this.authService.checkTenantAccess(tenantId, req.user, [Role.Admin]);
    return (await this.teamService.getAllTeamsByTenant(tenant.id)).map((team) => this.teamService.toTeamDto(team));
  }

  @UseGuards(PolyAuthGuard)
  @Post(':id/teams')
  async createTeam(
    @Req() req: AuthRequest,
    @Param('id') tenantId: string,
    @Body() data: CreateTeamDto,
  ): Promise<TeamDto> {
    const tenant = await this.findTenant(tenantId);
    const { name } = data;

    await this.authService.checkTenantAccess(tenantId, req.user, [Role.Admin]);

    return this.teamService.toTeamDto(await this.teamService.createTeam(tenant.id, name));
  }

  @UseGuards(PolyAuthGuard)
  @Get(':id/teams/:teamId')
  async getTeam(
    @Req() req: AuthRequest,
    @Param('id') tenantId: string,
    @Param('teamId') teamId: string,
  ): Promise<TeamDto> {
    const team = await this.findTeam(tenantId, teamId);

    await this.authService.checkTenantAccess(tenantId, req.user, [Role.Admin]);

    return this.teamService.toTeamDto(team);
  }

  @UseGuards(PolyAuthGuard)
  @Patch(':id/teams/:teamId')
  async updateTeam(
    @Req() req: AuthRequest,
    @Param('id') tenantId: string,
    @Param('teamId') teamId: string,
    @Body() data: UpdateTeamDto,
  ): Promise<TeamDto> {
    const team = await this.findTeam(tenantId, teamId);
    const { name } = data;

    await this.authService.checkTenantAccess(tenantId, req.user, [Role.Admin]);

    return this.teamService.toTeamDto(await this.teamService.updateTeam(team, name));
  }

  @UseGuards(PolyAuthGuard)
  @Delete(':id/teams/:teamId')
  async deleteTeam(@Req() req: AuthRequest, @Param('id') tenantId: string, @Param('teamId') teamId: string) {
    const team = await this.findTeam(tenantId, teamId);

    await this.authService.checkTenantAccess(tenantId, req.user, [Role.Admin]);

    await this.teamService.deleteTeam(team.id);
  }

  @UseGuards(PolyAuthGuard)
  @Get(':id/teams/:teamId/members')
  async getMembers(
    @Req() req: AuthRequest,
    @Param('id') tenantId: string,
    @Param('teamId') teamId: string,
  ): Promise<TeamMemberDto[]> {
    const team = await this.findTeam(tenantId, teamId);

    await this.authService.checkTenantAccess(tenantId, req.user, [Role.Admin]);

    return (await this.teamService.getAllMembersByTeam(team.id)).map((member) => this.teamService.toMemberDto(member));
  }

  @UseGuards(PolyAuthGuard)
  @Post(':id/teams/:teamId/members')
  async createMember(
    @Req() req: AuthRequest,
    @Param('id') tenantId: string,
    @Param('teamId') teamId: string,
    @Body() data: CreateTeamMemberDto,
  ): Promise<TeamMemberDto> {
    const { userId } = data;
    const team = await this.findTeam(tenantId, teamId);
    const user = await this.findUser(tenantId, userId);

    await this.authService.checkTenantAccess(tenantId, req.user, [Role.Admin]);

    if (await this.teamService.checkMemberExists(team.id, userId)) {
      throw new BadRequestException('Given user is already member of this team.');
    }

    return this.teamService.toMemberDto(await this.teamService.createMember(team.id, user.id));
  }

  @UseGuards(PolyAuthGuard)
  @Get(':id/teams/:teamId/members/:memberId')
  async getMember(
    @Req() req: AuthRequest,
    @Param('id') tenantId: string,
    @Param('teamId') teamId: string,
    @Param('memberId') memberId: string,
  ): Promise<TeamMemberDto> {
    const member = await this.findMember(tenantId, teamId, memberId);

    await this.authService.checkTenantAccess(tenantId, req.user, [Role.Admin]);

    return this.teamService.toMemberDto(member);
  }

  @UseGuards(PolyAuthGuard)
  @Delete(':id/teams/:teamId/members/:memberId')
  async deleteMember(
    @Req() req: AuthRequest,
    @Param('id') tenantId: string,
    @Param('teamId') teamId: string,
    @Param('memberId') memberId: string,
  ) {
    const member = await this.findMember(tenantId, teamId, memberId);

    await this.authService.checkTenantAccess(tenantId, req.user, [Role.Admin]);

    await this.teamService.deleteMember(member.id);
  }

  @UseGuards(PolyAuthGuard)
  @Get(':id/environments')
  async getEnvironments(@Req() req: AuthRequest, @Param('id') tenantId: string): Promise<EnvironmentDto[]> {
    const tenant = await this.findTenant(tenantId);
    await this.authService.checkTenantAccess(tenantId, req.user, [Role.Admin]);
    return (await this.environmentService.getAllByTenant(tenant.id)).map((environment) =>
      this.environmentService.toDto(environment),
    );
  }

  @UseGuards(PolyAuthGuard)
  @Post(':id/environments')
  async createEnvironment(
    @Req() req: AuthRequest,
    @Param('id') tenantId: string,
    @Body() data: CreateEnvironmentDto,
  ): Promise<EnvironmentDto> {
    const tenant = await this.findTenant(tenantId);
    const { name } = data;

    await this.authService.checkTenantAccess(tenantId, req.user, [Role.Admin]);

    return this.environmentService.toDto(await this.environmentService.create(tenant.id, name));
  }

  @UseGuards(PolyAuthGuard)
  @Get(':id/environments/:environmentId')
  async getEnvironment(
    @Req() req: AuthRequest,
    @Param('id') tenantId: string,
    @Param('environmentId') environmentId: string,
  ): Promise<EnvironmentDto> {
    const environment = await this.findEnvironment(tenantId, environmentId);

    await this.authService.checkTenantAccess(tenantId, req.user, [Role.Admin]);

    return this.environmentService.toDto(environment);
  }

  @UseGuards(PolyAuthGuard)
  @Patch(':id/environments/:environmentId')
  async updateEnvironment(
    @Req() req: AuthRequest,
    @Param('id') tenantId: string,
    @Param('environmentId') environmentId: string,
    @Body() data: UpdateEnvironmentDto,
  ): Promise<EnvironmentDto> {
    const environment = await this.findEnvironment(tenantId, environmentId);
    const { name } = data;

    await this.authService.checkTenantAccess(tenantId, req.user, [Role.Admin]);

    return this.environmentService.toDto(await this.environmentService.update(environment, name));
  }

  @UseGuards(PolyAuthGuard)
  @Delete(':id/environments/:environmentId')
  async deleteEnvironment(
    @Req() req: AuthRequest,
    @Param('id') tenantId: string,
    @Param('environmentId') environmentId: string,
  ) {
    const environment = await this.findEnvironment(tenantId, environmentId);

    await this.authService.checkTenantAccess(tenantId, req.user, [Role.Admin]);

    await this.environmentService.delete(environment.id);
  }

  @UseGuards(PolyAuthGuard)
  @Get(':id/environments/:environmentId/api-keys')
  async getApiKeys(
    @Req() req: AuthRequest,
    @Param('id') tenantId: string,
    @Param('environmentId') environmentId: string,
  ): Promise<ApiKeyDto[]> {
    await this.findEnvironment(tenantId, environmentId);

    await this.authService.checkTenantAccess(tenantId, req.user, [Role.Admin]);

    return (await this.authService.getAllApiKeys(environmentId)).map((apiKey) => this.authService.toApiKeyDto(apiKey));
  }

  @UseGuards(PolyAuthGuard)
  @Post(':id/environments/:environmentId/api-keys')
  async createApiKey(
    @Req() req: AuthRequest,
    @Param('id') tenantId: string,
    @Param('environmentId') environmentId: string,
    @Body() data: CreateApiKeyDto,
  ): Promise<ApiKeyDto> {
    const { name, applicationId = null, userId = null, permissions } = data;
    await this.findEnvironment(tenantId, environmentId);

    if (!userId && !applicationId) {
      throw new BadRequestException('Either userId or applicationId must be provided');
    }
    if (userId && applicationId) {
      throw new BadRequestException('Either userId or applicationId must be provided, not both');
    }
    const application = applicationId ? await this.findApplication(tenantId, applicationId) : null;
    const user = userId ? await this.findUser(tenantId, userId) : null;

    await this.authService.checkTenantAccess(tenantId, req.user, [Role.Admin]);

    return this.authService.toApiKeyDto(
      await this.authService.createApiKey(environmentId, name, application, user, permissions),
    );
  }

  @UseGuards(PolyAuthGuard)
  @Get(':id/environments/:environmentId/api-keys/:apiKeyId')
  async getApiKey(
    @Req() req: AuthRequest,
    @Param('id') tenantId: string,
    @Param('environmentId') environmentId: string,
    @Param('apiKeyId') apiKeyId: string,
  ): Promise<ApiKeyDto> {
    const apiKey = await this.findApiKey(tenantId, environmentId, apiKeyId);

    await this.authService.checkTenantAccess(tenantId, req.user, [Role.Admin]);

    return this.authService.toApiKeyDto(apiKey);
  }

  @UseGuards(PolyAuthGuard)
  @Patch(':id/environments/:environmentId/api-keys/:apiKeyId')
  async updateApiKey(
    @Req() req: AuthRequest,
    @Param('id') tenantId: string,
    @Param('environmentId') environmentId: string,
    @Param('apiKeyId') apiKeyId: string,
    @Body() data: UpdateApiKeyDto,
  ): Promise<ApiKeyDto> {
    const apiKey = await this.findApiKey(tenantId, environmentId, apiKeyId);
    const { name, permissions } = data;

    await this.authService.checkTenantAccess(tenantId, req.user, [Role.Admin]);

    return this.authService.toApiKeyDto(await this.authService.updateApiKey(apiKey, name, permissions));
  }

  @UseGuards(PolyAuthGuard)
  @Delete(':id/environments/:environmentId/api-keys/:apiKeyId')
  async deleteApiKey(
    @Req() req: AuthRequest,
    @Param('id') tenantId: string,
    @Param('environmentId') environmentId: string,
    @Param('apiKeyId') apiKeyId: string,
  ) {
    const apiKey = await this.findApiKey(tenantId, environmentId, apiKeyId);

    await this.authService.checkTenantAccess(tenantId, req.user, [Role.Admin]);

    await this.authService.deleteApiKey(apiKey.id);
  }

  @UseGuards(PolyAuthGuard)
  @Get(':id/applications')
  async getApplications(@Req() req: AuthRequest, @Param('id') tenantId: string): Promise<ApplicationDto[]> {
    await this.findTenant(tenantId);

    await this.authService.checkTenantAccess(tenantId, req.user, [Role.Admin]);

    return (await this.applicationService.getAll(tenantId)).map((application) =>
      this.applicationService.toApplicationDto(application),
    );
  }

  @UseGuards(PolyAuthGuard)
  @Post(':id/applications')
  async createApplication(
    @Req() req: AuthRequest,
    @Param('id') tenantId: string,
    @Body() data: CreateApplicationDto,
  ): Promise<ApplicationDto> {
    const { name, description } = data;
    await this.findTenant(tenantId);

    await this.authService.checkTenantAccess(tenantId, req.user, [Role.Admin]);

    return this.applicationService.toApplicationDto(await this.applicationService.create(tenantId, name, description));
  }

  @UseGuards(PolyAuthGuard)
  @Get(':id/applications/:applicationId')
  async getApplication(
    @Req() req: AuthRequest,
    @Param('id') tenantId: string,
    @Param('applicationId') applicationId: string,
  ): Promise<ApplicationDto> {
    const application = await this.findApplication(tenantId, applicationId);

    await this.authService.checkTenantAccess(tenantId, req.user, [Role.Admin]);

    return this.applicationService.toApplicationDto(application);
  }

  @UseGuards(PolyAuthGuard)
  @Patch(':id/applications/:applicationId')
  async updateApplication(
    @Req() req: AuthRequest,
    @Param('id') tenantId: string,
    @Param('applicationId') applicationId: string,
    @Body() data: UpdateApplicationDto,
  ): Promise<ApplicationDto> {
    const application = await this.findApplication(tenantId, applicationId);
    const { name, description } = data;

    await this.authService.checkTenantAccess(tenantId, req.user, [Role.Admin]);

    return this.applicationService.toApplicationDto(
      await this.applicationService.update(application, name, description),
    );
  }

  @UseGuards(PolyAuthGuard)
  @Delete(':id/applications/:applicationId')
  async deleteApplication(
    @Req() req: AuthRequest,
    @Param('id') tenantId: string,
    @Param('applicationId') applicationId: string,
  ) {
    const application = await this.findApplication(tenantId, applicationId);

    await this.authService.checkTenantAccess(tenantId, req.user, [Role.Admin]);

    await this.applicationService.delete(application.id);
  }

  @Post('/sign-up')
  async signUp(
    @Body() data: CreateSignUpDto,
  ) {
    return this.tenantService.toSignUpDto(await this.tenantService.signUp(data.email, data.name || ''));
  }

  @Post('/sign-up/:id/verify')
  async signUpVerify(
    @Param('id') id: string,
    @Body() data: SignUpVerificationDto,
  ) {
    return this.tenantService.signUpVerify(id, data.code);
  }

  @Post('/sign-up/:id/resend-verification-code')
  async signUpResendVerificationCode(
    @Param('id') id: string,
  ) {
    await this.tenantService.resendVerificationCode(id);
  }

  private async findTenant(id: string) {
    const tenant = await this.tenantService.findById(id);
    if (!tenant) {
      throw new NotFoundException(`Tenant with id ${id} not found`);
    }
    return tenant;
  }

  private async findUser(tenantId: string, userId: string) {
    const tenant = await this.findTenant(tenantId);
    const user = await this.userService.findUserById(userId);

    if (!user || user.tenantId !== tenant.id) {
      throw new NotFoundException(`User with id ${userId} not found`);
    }
    return user;
  }

  private async findTeam(tenantId: string, id: string) {
    const tenant = await this.findTenant(tenantId);
    const team = await this.teamService.findTeamById(id);
    if (!team || team.tenantId !== tenant.id) {
      throw new NotFoundException(`Team with id ${id} not found`);
    }
    return team;
  }

  private async findMember(tenantId: string, teamId: string, memberId: string) {
    const team = teamId ? await this.findTeam(tenantId, teamId) : null;
    const member = await this.teamService.findMemberById(memberId);

    if (!member || (team && member.teamId !== team.id)) {
      throw new NotFoundException(`Member with id ${memberId} not found`);
    }
    return member;
  }

  private async findEnvironment(tenantId: string, environmentId: string) {
    const tenant = await this.findTenant(tenantId);
    const environment = await this.environmentService.findById(environmentId);

    if (!environment || environment.tenantId !== tenant.id) {
      throw new NotFoundException(`Environment with id ${environmentId} not found`);
    }

    return environment;
  }

  private async findApiKey(tenantId: string, environmentId: string, apiKeyId: string) {
    await this.findEnvironment(tenantId, environmentId);
    const apiKey = await this.authService.findApiKeyById(apiKeyId, true);

    if (!apiKey || apiKey.environmentId !== environmentId) {
      throw new NotFoundException(`ApiKey with id ${apiKeyId} not found`);
    }
    return apiKey;
  }

  private async findApplication(tenantId: string, applicationId: string) {
    await this.findTenant(tenantId);
    const application = await this.applicationService.findById(applicationId);

    if (!application || application.tenantId !== tenantId) {
      throw new NotFoundException(`Application with id ${applicationId} not found`);
    }
    return application;
  }

  private async findConfigVariable(name: string, tenantId: string | null = null, environmentId: string | null = null) {
    const configVariable = await this.configVariableService.find(name, tenantId, environmentId);

    if (!configVariable) {
      throw new NotFoundException('Config variable not found.');
    }

    return configVariable;
  }

  private async getConfigVariable(name: string, tenantId: string | null = null, environmentId: string | null = null) {
    const configVariable = await this.configVariableService.getOne(name, tenantId, environmentId);

    if (!configVariable) {
      throw new NotFoundException('Closest config variable not found.');
    }

    return configVariable;
  }
}<|MERGE_RESOLUTION|>--- conflicted
+++ resolved
@@ -77,10 +77,6 @@
   @UseGuards(new PolyAuthGuard([Role.SuperAdmin]))
   @Post()
   async createTenant(@Body() data: CreateTenantDto): Promise<TenantDto> {
-<<<<<<< HEAD
-    const { name, publicVisibilityAllowed } = data;
-    return this.tenantService.toDto(((await this.tenantService.create(name, publicVisibilityAllowed)).tenant));
-=======
     const { name, publicVisibilityAllowed, limitTierId = null } = data;
 
     if (limitTierId) {
@@ -90,8 +86,7 @@
       }
     }
 
-    return this.tenantService.toDto(await this.tenantService.create(name, publicVisibilityAllowed, limitTierId));
->>>>>>> 456b35e1
+    return this.tenantService.toDto((await this.tenantService.create(name, publicVisibilityAllowed, limitTierId)).tenant);
   }
 
   @UseGuards(PolyAuthGuard)
