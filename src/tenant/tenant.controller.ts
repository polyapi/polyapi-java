--- conflicted
+++ resolved
@@ -137,17 +137,14 @@
   @UseGuards(new PolyAuthGuard([Role.SuperAdmin, Role.Admin]))
   @Patch(':id')
   async updateTenant(@Req() req: AuthRequest, @Param('id') id: string, @Body() data: UpdateTenantDto): Promise<TenantDto> {
-<<<<<<< HEAD
-    const { name, publicVisibilityAllowed, publicNamespace, tierId, email } = data;
-=======
     const {
       name,
       publicVisibilityAllowed,
       publicNamespace,
       tierId,
+      email,
       enabled,
     } = data;
->>>>>>> 34da73f5
     const tenant = await this.findTenant(id);
 
     const userId = (req.user.user as User).id;
@@ -185,11 +182,7 @@
     }
 
     return this.tenantService.toDto(
-<<<<<<< HEAD
-      await this.tenantService.update(tenant, name, email, publicVisibilityAllowed, publicNamespace, tierId, userId),
-=======
-      await this.tenantService.update(tenant, name, publicVisibilityAllowed, publicNamespace, tierId, enabled),
->>>>>>> 34da73f5
+      await this.tenantService.update(tenant, name, email, publicVisibilityAllowed, publicNamespace, tierId, userId, enabled),
     );
   }
 
