--- conflicted
+++ resolved
@@ -69,13 +69,8 @@
     private readonly applicationService: ApplicationService,
     private readonly configVariableService: ConfigVariableService,
     private readonly limitService: LimitService,
-<<<<<<< HEAD
     private readonly tosService: TosService,
   ) {}
-=======
-  ) {
-  }
->>>>>>> 72613d5b
 
   @UseGuards(new PolyAuthGuard([Role.SuperAdmin]))
   @Get()
