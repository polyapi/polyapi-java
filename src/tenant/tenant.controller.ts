--- conflicted
+++ resolved
@@ -90,11 +90,7 @@
       }
     }
 
-<<<<<<< HEAD
-    return this.tenantService.toDto((await this.tenantService.create(name, publicVisibilityAllowed, limitTierId)).tenant);
-=======
-    return this.tenantService.toDto(await this.tenantService.create(name, publicVisibilityAllowed, tierId));
->>>>>>> 32deec1c
+    return this.tenantService.toDto((await this.tenantService.create(name, publicVisibilityAllowed, tierId)).tenant);
   }
 
   @UseGuards(PolyAuthGuard)
