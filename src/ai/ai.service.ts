<<<<<<< HEAD
import { HttpException, Injectable, Logger } from '@nestjs/common';
import { catchError, lastValueFrom, map, Observable, Subscriber } from 'rxjs';
=======
import { HttpException, HttpStatus, Injectable, Logger } from '@nestjs/common';
import { catchError, lastValueFrom, map } from 'rxjs';
>>>>>>> 61e63efd
import { HttpService } from '@nestjs/axios';
import { ConfigService } from 'config/config.service';
import { PrismaService } from 'prisma/prisma.service';
import { SystemPrompt } from '@prisma/client';
import { FunctionCompletionDto, FunctionDescriptionDto } from '@poly/common';
import EventSource from 'eventsource';

@Injectable()
export class AiService {
  private readonly logger = new Logger(AiService.name);

  constructor(
    private readonly httpService: HttpService,
    private readonly config: ConfigService,
    private readonly prisma: PrismaService,
  ) {}

<<<<<<< HEAD
  getFunctionCompletion(userId: number, message: string): Observable<string> {
    this.logger.debug(`Sending message to Science server for function completion: ${message}`);

    const eventSource = new EventSource(`${this.config.scienceServerBaseUrl}/function-completion?user_id=${userId}&question=${message}`);

    return new Observable<string>(subscriber => {
      eventSource.onmessage = (event) => {
        subscriber.next(JSON.parse(event.data).chunk);
      };
      eventSource.onerror = (error) => {
        if (error.message) {
          this.logger.debug(`Error from Science server for function completion: ${error.message}`);
          subscriber.error(error.message);
        }
        subscriber.complete();
        eventSource.close();
      };
    });
=======
  async getFunctionCompletion(environmentId: string, userId: string, message: string): Promise<FunctionCompletionDto> {
    this.logger.debug(`Sending message to Science server for function completion: ${message}`);
    return await lastValueFrom(
      this.httpService
        .post(`${this.config.scienceServerBaseUrl}/function-completion`, {
          environment_id: environmentId,
          user_id: userId,
          question: message,
        })
        .pipe(
          map((response) => ({
            answer: response.data.answer,
            stats: response.data.stats,
          })),
        )
        .pipe(catchError(this.processScienceServerError())),
    );
>>>>>>> 61e63efd
  }

  async clearConversation(environmentId: string, userId: string) {
    this.logger.debug(`Clearing conversation for environment: ${environmentId} ${userId}`);
    await lastValueFrom(
      this.httpService
        .post(`${this.config.scienceServerBaseUrl}/clear-conversation`, {
          environment_id: environmentId,
          user_id: userId,
        })
        .pipe(catchError(this.processScienceServerError())),
    );
  }

  async getFunctionDescription(
    url: string,
    method: string,
    description: string,
    body: string,
    response: string,
  ): Promise<FunctionDescriptionDto> {
    this.logger.debug(`Getting description for function: ${url} ${method}`);
    return await lastValueFrom(
      this.httpService
        .post(`${this.config.scienceServerBaseUrl}/function-description`, {
          url,
          method,
          short_description: description,
          payload: body,
          response,
        })
        .pipe(map((response) => response.data))
        .pipe(catchError(this.processScienceServerError())),
    );
  }

  async getWebhookDescription(url: string, description: string, payload: string): Promise<FunctionDescriptionDto> {
    this.logger.debug(`Getting description for webhook: ${url} POST`);

    return await lastValueFrom(
      this.httpService
        .post(`${this.config.scienceServerBaseUrl}/webhook-description`, {
          url,
          method: 'POST',
          short_description: description,
          payload,
        })
        .pipe(map((response) => response.data))
        .pipe(catchError(this.processScienceServerError())),
    );
  }

  async configure(name: string, value: string) {
    // configure the AI server parameters
    return await lastValueFrom(
<<<<<<< HEAD
      this.httpService.post(
        `${this.config.scienceServerBaseUrl}/configure`, { name, value },
      ).pipe(
        catchError(this.processScienceServerError()),
      ),
=======
      this.httpService
        .post(`${this.config.scienceServerBaseUrl}/configure`, { name, value })
        .pipe(catchError(this.processScienceServerError())),
>>>>>>> 61e63efd
    );
  }

  private processScienceServerError() {
    return (error) => {
      this.logger.error(`Error while communicating with Science server: ${error}`);
      throw new HttpException(error.response?.data || error.message, error.response?.status || HttpStatus.INTERNAL_SERVER_ERROR);
    };
  }

  async setSystemPrompt(environmentId: string, userId: string, prompt: string): Promise<SystemPrompt> {
    // clear the conversation so the user can test the new system prompt!
    await this.clearConversation(environmentId, userId);

    const systemPrompt = await this.prisma.systemPrompt.findFirst({ orderBy: { createdAt: 'desc' } });
    if (systemPrompt) {
      this.logger.debug(`Found existing SystemPrompt ${systemPrompt.id}. Updating...`);
      return this.prisma.systemPrompt.update({
        where: {
          id: systemPrompt.id,
        },
        data: {
          content: prompt,
        },
      });
    }

    this.logger.debug('Creating new SystemPrompt...');
    return this.prisma.systemPrompt.create({
      data: {
        environmentId,
        content: prompt,
      },
    });
  }
}<|MERGE_RESOLUTION|>--- conflicted
+++ resolved
@@ -1,16 +1,11 @@
-<<<<<<< HEAD
-import { HttpException, Injectable, Logger } from '@nestjs/common';
-import { catchError, lastValueFrom, map, Observable, Subscriber } from 'rxjs';
-=======
+import EventSource from 'eventsource';
 import { HttpException, HttpStatus, Injectable, Logger } from '@nestjs/common';
-import { catchError, lastValueFrom, map } from 'rxjs';
->>>>>>> 61e63efd
+import { catchError, lastValueFrom, map, Observable } from 'rxjs';
 import { HttpService } from '@nestjs/axios';
 import { ConfigService } from 'config/config.service';
 import { PrismaService } from 'prisma/prisma.service';
 import { SystemPrompt } from '@prisma/client';
-import { FunctionCompletionDto, FunctionDescriptionDto } from '@poly/common';
-import EventSource from 'eventsource';
+import { FunctionDescriptionDto } from '@poly/common';
 
 @Injectable()
 export class AiService {
@@ -22,11 +17,10 @@
     private readonly prisma: PrismaService,
   ) {}
 
-<<<<<<< HEAD
-  getFunctionCompletion(userId: number, message: string): Observable<string> {
+  getFunctionCompletion(environmentId: string, userId: string, message: string): Observable<string> {
     this.logger.debug(`Sending message to Science server for function completion: ${message}`);
 
-    const eventSource = new EventSource(`${this.config.scienceServerBaseUrl}/function-completion?user_id=${userId}&question=${message}`);
+    const eventSource = new EventSource(`${this.config.scienceServerBaseUrl}/function-completion?user_id=${userId}&environment_id=${environmentId}&question=${message}`);
 
     return new Observable<string>(subscriber => {
       eventSource.onmessage = (event) => {
@@ -41,25 +35,6 @@
         eventSource.close();
       };
     });
-=======
-  async getFunctionCompletion(environmentId: string, userId: string, message: string): Promise<FunctionCompletionDto> {
-    this.logger.debug(`Sending message to Science server for function completion: ${message}`);
-    return await lastValueFrom(
-      this.httpService
-        .post(`${this.config.scienceServerBaseUrl}/function-completion`, {
-          environment_id: environmentId,
-          user_id: userId,
-          question: message,
-        })
-        .pipe(
-          map((response) => ({
-            answer: response.data.answer,
-            stats: response.data.stats,
-          })),
-        )
-        .pipe(catchError(this.processScienceServerError())),
-    );
->>>>>>> 61e63efd
   }
 
   async clearConversation(environmentId: string, userId: string) {
@@ -115,17 +90,9 @@
   async configure(name: string, value: string) {
     // configure the AI server parameters
     return await lastValueFrom(
-<<<<<<< HEAD
-      this.httpService.post(
-        `${this.config.scienceServerBaseUrl}/configure`, { name, value },
-      ).pipe(
-        catchError(this.processScienceServerError()),
-      ),
-=======
       this.httpService
         .post(`${this.config.scienceServerBaseUrl}/configure`, { name, value })
         .pipe(catchError(this.processScienceServerError())),
->>>>>>> 61e63efd
     );
   }
 
