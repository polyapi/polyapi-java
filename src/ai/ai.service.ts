import EventSource from 'eventsource';
import { HttpException, HttpStatus, Injectable, Logger } from '@nestjs/common';
import { catchError, lastValueFrom, map, Observable } from 'rxjs';
import { HttpService } from '@nestjs/axios';
import { ConfigService } from 'config/config.service';
import { PrismaService } from 'prisma/prisma.service';
import { SystemPrompt } from '@prisma/client';
<<<<<<< HEAD
import { FunctionDescriptionDto } from '@poly/common';
=======
import { FunctionCompletionDto, FunctionDescriptionDto } from '@poly/model';
>>>>>>> ca5ea719

@Injectable()
export class AiService {
  private readonly logger = new Logger(AiService.name);

  constructor(
    private readonly httpService: HttpService,
    private readonly config: ConfigService,
    private readonly prisma: PrismaService,
  ) {}

  getFunctionCompletion(environmentId: string, userId: string, message: string): Observable<string> {
    this.logger.debug(`Sending message to Science server for function completion: ${message}`);

    const eventSource = new EventSource(`${this.config.scienceServerBaseUrl}/function-completion?user_id=${userId}&environment_id=${environmentId}&question=${message}`);

    return new Observable<string>(subscriber => {
      eventSource.onmessage = (event) => {
        subscriber.next(JSON.parse(event.data).chunk);
      };
      eventSource.onerror = (error) => {
        if (error.message) {
          this.logger.debug(`Error from Science server for function completion: ${error.message}`);
          subscriber.error(error.message);
        }
        subscriber.complete();
        eventSource.close();
      };
    });
  }

  async clearConversation(environmentId: string, userId: string) {
    this.logger.debug(`Clearing conversation for environment: ${environmentId} ${userId}`);
    await lastValueFrom(
      this.httpService
        .post(`${this.config.scienceServerBaseUrl}/clear-conversation`, {
          environment_id: environmentId,
          user_id: userId,
        })
        .pipe(catchError(this.processScienceServerError())),
    );
  }

  async getFunctionDescription(
    url: string,
    method: string,
    description: string,
    body: string,
    response: string,
  ): Promise<FunctionDescriptionDto> {
    this.logger.debug(`Getting description for function: ${url} ${method}`);
    return await lastValueFrom(
      this.httpService
        .post(`${this.config.scienceServerBaseUrl}/function-description`, {
          url,
          method,
          short_description: description,
          payload: body,
          response,
        })
        .pipe(map((response) => response.data))
        .pipe(catchError(this.processScienceServerError())),
    );
  }

  async getWebhookDescription(url: string, description: string, payload: string): Promise<FunctionDescriptionDto> {
    this.logger.debug(`Getting description for webhook: ${url} POST`);

    return await lastValueFrom(
      this.httpService
        .post(`${this.config.scienceServerBaseUrl}/webhook-description`, {
          url,
          method: 'POST',
          short_description: description,
          payload,
        })
        .pipe(map((response) => response.data))
        .pipe(catchError(this.processScienceServerError())),
    );
  }

  async configure(name: string, value: string) {
    // configure the AI server parameters
    return await lastValueFrom(
      this.httpService
        .post(`${this.config.scienceServerBaseUrl}/configure`, { name, value })
        .pipe(catchError(this.processScienceServerError())),
    );
  }

  private processScienceServerError() {
    return (error) => {
      this.logger.error(`Error while communicating with Science server: ${error}`);
      throw new HttpException(error.response?.data || error.message, error.response?.status || HttpStatus.INTERNAL_SERVER_ERROR);
    };
  }

  async setSystemPrompt(environmentId: string, userId: string, prompt: string): Promise<SystemPrompt> {
    // clear the conversation so the user can test the new system prompt!
    await this.clearConversation(environmentId, userId);

    const systemPrompt = await this.prisma.systemPrompt.findFirst({ orderBy: { createdAt: 'desc' } });
    if (systemPrompt) {
      this.logger.debug(`Found existing SystemPrompt ${systemPrompt.id}. Updating...`);
      return this.prisma.systemPrompt.update({
        where: {
          id: systemPrompt.id,
        },
        data: {
          content: prompt,
        },
      });
    }

    this.logger.debug('Creating new SystemPrompt...');
    return this.prisma.systemPrompt.create({
      data: {
        environmentId,
        content: prompt,
      },
    });
  }
}<|MERGE_RESOLUTION|>--- conflicted
+++ resolved
@@ -5,11 +5,7 @@
 import { ConfigService } from 'config/config.service';
 import { PrismaService } from 'prisma/prisma.service';
 import { SystemPrompt } from '@prisma/client';
-<<<<<<< HEAD
-import { FunctionDescriptionDto } from '@poly/common';
-=======
-import { FunctionCompletionDto, FunctionDescriptionDto } from '@poly/model';
->>>>>>> ca5ea719
+import { FunctionDescriptionDto } from '@poly/model';
 
 @Injectable()
 export class AiService {
