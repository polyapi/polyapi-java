import {
  Body,
  Controller,
  Delete,
  Get,
  Logger,
  Param,
  Patch,
  Post,
  Put,
  Req,
  UseGuards,
  NotFoundException,
} from '@nestjs/common';
import { ApiSecurity } from '@nestjs/swagger';
import { WebhookService } from 'webhook/webhook.service';
<<<<<<< HEAD
import { PolyKeyGuard } from 'auth/poly-key-auth-guard.service';
=======
import { PolyAuthGuard } from 'auth/poly-auth-guard.service';
>>>>>>> 766d6120
import { CreateWebhookHandleDto, Permission, UpdateWebhookHandleDto } from '@poly/common';
import { AuthRequest } from 'common/types';
import { AuthService } from 'auth/auth.service';

<<<<<<< HEAD
@ApiSecurity('X-PolyApiKey')
=======
@ApiSecurity('PolyApiKey')
>>>>>>> 766d6120
@Controller('webhooks')
export class WebhookController {
  private readonly logger = new Logger(WebhookController.name);

  public constructor(private readonly webhookService: WebhookService, private readonly authService: AuthService) {}

<<<<<<< HEAD
  @UseGuards(PolyKeyGuard)
=======
  @UseGuards(PolyAuthGuard)
>>>>>>> 766d6120
  @Get()
  public async getWebhookHandles(@Req() req: AuthRequest) {
    const webhookHandles = await this.webhookService.getWebhookHandles(req.user.environment.id);
    return webhookHandles.map((handle) => this.webhookService.toDto(handle));
  }

<<<<<<< HEAD
  @UseGuards(PolyKeyGuard)
=======
  @UseGuards(PolyAuthGuard)
>>>>>>> 766d6120
  @Get(':id')
  public async getWebhookHandle(@Req() req: AuthRequest, @Param('id') id: string) {
    const webhookHandle = await this.webhookService.findWebhookHandle(id);

    if (!webhookHandle) {
      throw new NotFoundException();
    }

<<<<<<< HEAD
    await this.authService.checkEnvironmentEntityAccess(webhookHandle, req.user, Permission.Teach);
=======
    await this.authService.checkEnvironmentEntityAccess(webhookHandle, req.user, false, Permission.Teach);
>>>>>>> 766d6120

    return this.webhookService.toDto(webhookHandle);
  }

<<<<<<< HEAD
  @UseGuards(PolyKeyGuard)
=======
  @UseGuards(PolyAuthGuard)
>>>>>>> 766d6120
  @Post()
  public async createWebhookHandle(@Req() req: AuthRequest, @Body() createWebhookHandle: CreateWebhookHandleDto) {
    const { context = '', name, eventPayload, description = '' } = createWebhookHandle;

    await this.authService.checkPermissions(req.user, Permission.Teach);

    const webhookHandle = await this.webhookService.createOrUpdateWebhookHandle(
      req.user.environment.id,
      context,
      name,
      eventPayload,
      description,
    );
    return this.webhookService.toDto(webhookHandle);
  }

  @Patch(':id')
<<<<<<< HEAD
  @UseGuards(PolyKeyGuard)
=======
  @UseGuards(PolyAuthGuard)
>>>>>>> 766d6120
  public async updateWebhookHandle(
    @Req() req: AuthRequest,
    @Param('id') id: string,
    @Body() updateWebhookHandleDto: UpdateWebhookHandleDto,
  ) {
    const {
      context = null,
      name = null,
      description = null,
      visibility = null,
    } = updateWebhookHandleDto;

    const webhookHandle = await this.webhookService.findWebhookHandle(id);
    if (!webhookHandle) {
      throw new NotFoundException();
    }

<<<<<<< HEAD
    await this.authService.checkEnvironmentEntityAccess(webhookHandle, req.user, Permission.Teach);
=======
    await this.authService.checkEnvironmentEntityAccess(webhookHandle, req.user, false, Permission.Teach);
>>>>>>> 766d6120

    return this.webhookService.toDto(
      await this.webhookService.updateWebhookHandle(webhookHandle, context, name, description, visibility),
    );
  }

  @Post(':id')
  public async triggerWebhookHandle(@Param('id') id: string, @Body() payload: any) {
    const webhookHandle = await this.webhookService.findWebhookHandle(id);

    if (!webhookHandle) {
      this.logger.debug(`Webhook handle not found for ${id} - skipping trigger...`);
      return;
    }

    return await this.webhookService.triggerWebhookHandle(webhookHandle, payload);
  }

  @Delete(':id')
<<<<<<< HEAD
  @UseGuards(PolyKeyGuard)
=======
  @UseGuards(PolyAuthGuard)
>>>>>>> 766d6120
  public async deleteWebhookHandle(@Req() req: AuthRequest, @Param('id') id: string) {
    const webhookHandle = await this.webhookService.findWebhookHandle(id);
    if (!webhookHandle) {
      throw new NotFoundException();
    }

<<<<<<< HEAD
    await this.authService.checkEnvironmentEntityAccess(webhookHandle, req.user, Permission.Teach);
=======
    await this.authService.checkEnvironmentEntityAccess(webhookHandle, req.user, false, Permission.Teach);
>>>>>>> 766d6120

    await this.webhookService.deleteWebhookHandle(id);
  }

<<<<<<< HEAD
  @UseGuards(PolyKeyGuard)
=======
  @UseGuards(PolyAuthGuard)
>>>>>>> 766d6120
  @Put(':context/:name')
  public async registerWebhookContextFunction(
    @Req() req: AuthRequest,
    @Param('context') context: string,
    @Param('name') name: string,
    @Body() payload: any,
  ) {
    await this.authService.checkPermissions(req.user, Permission.Teach);

    const webhookHandle = await this.webhookService.createOrUpdateWebhookHandle(
      req.user.environment.id,
      context,
      name,
      payload,
<<<<<<< HEAD
      ''
=======
      '',
>>>>>>> 766d6120
    );
    return this.webhookService.toDto(webhookHandle);
  }

<<<<<<< HEAD
  @UseGuards(PolyKeyGuard)
=======
  @UseGuards(PolyAuthGuard)
>>>>>>> 766d6120
  @Put(':name')
  public async registerWebhookFunction(@Req() req: AuthRequest, @Param('name') name: string, @Body() payload: any) {
    await this.authService.checkPermissions(req.user, Permission.Teach);

    const webhookHandle = await this.webhookService.createOrUpdateWebhookHandle(req.user.environment.id, null, name, payload, '');
    return this.webhookService.toDto(webhookHandle);
  }
}<|MERGE_RESOLUTION|>--- conflicted
+++ resolved
@@ -14,42 +14,26 @@
 } from '@nestjs/common';
 import { ApiSecurity } from '@nestjs/swagger';
 import { WebhookService } from 'webhook/webhook.service';
-<<<<<<< HEAD
-import { PolyKeyGuard } from 'auth/poly-key-auth-guard.service';
-=======
 import { PolyAuthGuard } from 'auth/poly-auth-guard.service';
->>>>>>> 766d6120
 import { CreateWebhookHandleDto, Permission, UpdateWebhookHandleDto } from '@poly/common';
 import { AuthRequest } from 'common/types';
 import { AuthService } from 'auth/auth.service';
 
-<<<<<<< HEAD
-@ApiSecurity('X-PolyApiKey')
-=======
 @ApiSecurity('PolyApiKey')
->>>>>>> 766d6120
 @Controller('webhooks')
 export class WebhookController {
   private readonly logger = new Logger(WebhookController.name);
 
   public constructor(private readonly webhookService: WebhookService, private readonly authService: AuthService) {}
 
-<<<<<<< HEAD
-  @UseGuards(PolyKeyGuard)
-=======
   @UseGuards(PolyAuthGuard)
->>>>>>> 766d6120
   @Get()
   public async getWebhookHandles(@Req() req: AuthRequest) {
     const webhookHandles = await this.webhookService.getWebhookHandles(req.user.environment.id);
     return webhookHandles.map((handle) => this.webhookService.toDto(handle));
   }
 
-<<<<<<< HEAD
-  @UseGuards(PolyKeyGuard)
-=======
   @UseGuards(PolyAuthGuard)
->>>>>>> 766d6120
   @Get(':id')
   public async getWebhookHandle(@Req() req: AuthRequest, @Param('id') id: string) {
     const webhookHandle = await this.webhookService.findWebhookHandle(id);
@@ -58,20 +42,12 @@
       throw new NotFoundException();
     }
 
-<<<<<<< HEAD
-    await this.authService.checkEnvironmentEntityAccess(webhookHandle, req.user, Permission.Teach);
-=======
     await this.authService.checkEnvironmentEntityAccess(webhookHandle, req.user, false, Permission.Teach);
->>>>>>> 766d6120
 
     return this.webhookService.toDto(webhookHandle);
   }
 
-<<<<<<< HEAD
-  @UseGuards(PolyKeyGuard)
-=======
   @UseGuards(PolyAuthGuard)
->>>>>>> 766d6120
   @Post()
   public async createWebhookHandle(@Req() req: AuthRequest, @Body() createWebhookHandle: CreateWebhookHandleDto) {
     const { context = '', name, eventPayload, description = '' } = createWebhookHandle;
@@ -89,11 +65,7 @@
   }
 
   @Patch(':id')
-<<<<<<< HEAD
-  @UseGuards(PolyKeyGuard)
-=======
   @UseGuards(PolyAuthGuard)
->>>>>>> 766d6120
   public async updateWebhookHandle(
     @Req() req: AuthRequest,
     @Param('id') id: string,
@@ -111,11 +83,7 @@
       throw new NotFoundException();
     }
 
-<<<<<<< HEAD
-    await this.authService.checkEnvironmentEntityAccess(webhookHandle, req.user, Permission.Teach);
-=======
     await this.authService.checkEnvironmentEntityAccess(webhookHandle, req.user, false, Permission.Teach);
->>>>>>> 766d6120
 
     return this.webhookService.toDto(
       await this.webhookService.updateWebhookHandle(webhookHandle, context, name, description, visibility),
@@ -135,31 +103,19 @@
   }
 
   @Delete(':id')
-<<<<<<< HEAD
-  @UseGuards(PolyKeyGuard)
-=======
   @UseGuards(PolyAuthGuard)
->>>>>>> 766d6120
   public async deleteWebhookHandle(@Req() req: AuthRequest, @Param('id') id: string) {
     const webhookHandle = await this.webhookService.findWebhookHandle(id);
     if (!webhookHandle) {
       throw new NotFoundException();
     }
 
-<<<<<<< HEAD
-    await this.authService.checkEnvironmentEntityAccess(webhookHandle, req.user, Permission.Teach);
-=======
     await this.authService.checkEnvironmentEntityAccess(webhookHandle, req.user, false, Permission.Teach);
->>>>>>> 766d6120
 
     await this.webhookService.deleteWebhookHandle(id);
   }
 
-<<<<<<< HEAD
-  @UseGuards(PolyKeyGuard)
-=======
   @UseGuards(PolyAuthGuard)
->>>>>>> 766d6120
   @Put(':context/:name')
   public async registerWebhookContextFunction(
     @Req() req: AuthRequest,
@@ -174,20 +130,12 @@
       context,
       name,
       payload,
-<<<<<<< HEAD
-      ''
-=======
       '',
->>>>>>> 766d6120
     );
     return this.webhookService.toDto(webhookHandle);
   }
 
-<<<<<<< HEAD
-  @UseGuards(PolyKeyGuard)
-=======
   @UseGuards(PolyAuthGuard)
->>>>>>> 766d6120
   @Put(':name')
   public async registerWebhookFunction(@Req() req: AuthRequest, @Param('name') name: string, @Body() payload: any) {
     await this.authService.checkPermissions(req.user, Permission.Teach);
