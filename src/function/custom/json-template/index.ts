--- conflicted
+++ resolved
@@ -72,11 +72,7 @@
             return `${argValue}`;
           }
 
-<<<<<<< HEAD
-          if (argumentsMetadata[value.$polyArgName]?.required === false && argumentsMetadata[value.$polyArgName]?.removeIfNotPresentOnExecute === false) {
-=======
           if (argumentsMetadata[value.$polyArgName]?.required === false && argumentsMetadata[value.$polyArgName]?.removeIfNotPresentOnExecute === false && typeof argValue === 'undefined') {
->>>>>>> 47b491a3
             // In this case, argument is quoted in json template and user sent `undefined`, we should send an empty string to respect user decision.
             return '';
           }
