--- conflicted
+++ resolved
@@ -8,13 +8,8 @@
 import { AiModule } from 'ai/ai.module';
 import { SpecsModule } from 'specs/specs.module';
 import { AuthModule } from 'auth/auth.module';
-<<<<<<< HEAD
+import { VariableModule } from 'variable/variable.module';
 import { ConfigVariableModule } from 'config-variable/config-variable.module';
-
-@Module({
-  imports: [PrismaModule, HttpModule, AuthModule, EventModule, CommonModule, AiModule, forwardRef(() => SpecsModule), ConfigVariableModule],
-=======
-import { VariableModule } from 'variable/variable.module';
 
 @Module({
   imports: [
@@ -25,9 +20,9 @@
     CommonModule,
     AiModule,
     forwardRef(() => SpecsModule),
+    ConfigVariableModule,
     VariableModule,
   ],
->>>>>>> f79bcba5
   providers: [FunctionService],
   exports: [FunctionService],
   controllers: [FunctionController],
