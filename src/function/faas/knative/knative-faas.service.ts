import util from 'util';
import { exec as execAsync } from 'child_process';
import handlebars from 'handlebars';
import fs from 'fs';
import path from 'path';
import { Logger } from '@nestjs/common';
import { HttpService } from '@nestjs/axios';
import { catchError, lastValueFrom, map } from 'rxjs';
import { AxiosError } from 'axios';
import { ConfigService } from 'config/config.service';
import { FaasService } from '../faas.service';

// sleep function from SO
// https://stackoverflow.com/a/39914235
const sleep = (ms: number) => new Promise((r) => setTimeout(r, ms));

const exec = util.promisify(execAsync);

const KNATIVE_EXEC_FILE = process.env.KNATIVE_EXEC_FILE || `${process.cwd()}/bin/kn-func`;
const BASE_FOLDER = process.env.FUNCTIONS_BASE_FOLDER || `${process.cwd()}/server-functions`;

export class KNativeFaasService implements FaasService {
  private logger = new Logger(KNativeFaasService.name);

  constructor(private readonly config: ConfigService, private readonly http: HttpService) {
  }

  async init(): Promise<void> {
    if (!this.config.faasDockerUsername || !this.config.faasDockerPassword) {
      this.logger.debug('No docker credentials provided, skipping docker config creation');
      return;
    }

    const getConfig = () => {
      const config = {
        auths: {},
      };
      if (fs.existsSync(this.config.faasDockerConfigFile)) {
        Object.assign(config, JSON.parse(fs.readFileSync(this.config.faasDockerConfigFile, 'utf8')));
      }
      config.auths[this.config.faasDockerContainerRegistry.split('/')[0]] = {
        auth: Buffer.from(`${this.config.faasDockerUsername}:${this.config.faasDockerPassword}`).toString('base64'),
      };
      return config;
    };

    this.logger.debug(`Writing docker config to ${this.config.faasDockerConfigFile}`);
    fs.mkdirSync(path.dirname(this.config.faasDockerConfigFile), { recursive: true });
    fs.writeFileSync(this.config.faasDockerConfigFile, JSON.stringify(getConfig(), null, 2));
  }

<<<<<<< HEAD
  async createFunction(id: string, name: string, code: string, requirements: string[], apiKey: string): Promise<void> {
    const functionPath = this.getFunctionPath(id);
=======
  async createFunction(id: string, tenantId: string, environmentId: string, name: string, code: string, requirements: string[], apiKey: string): Promise<void> {
    const functionPath = this.getFunctionPath(id, tenantId, environmentId);
>>>>>>> 766d6120
    if (fs.existsSync(functionPath)) {
      await this.cleanUpFunction(id, functionPath);
    }
    await exec(`${KNATIVE_EXEC_FILE} create ${functionPath} -l node`);

    await this.preparePolyLib(functionPath, apiKey);
    await this.prepareRequirements(functionPath, requirements);

    const template = fs.readFileSync(`${process.cwd()}/dist/function/faas/knative/templates/index.js.hbs`, 'utf8');
    const indexFileContent = handlebars.compile(template)({
      name,
      code,
    });
    fs.writeFileSync(`${functionPath}/index.js`, indexFileContent);

<<<<<<< HEAD
    await this.deploy(id);
  }

  async executeFunction(id: string, args: any[], maxRetryCount = 3): Promise<any> {
    const functionPath = this.getFunctionPath(id);
=======
    await this.deploy(id, tenantId, environmentId);
  }

  async executeFunction(id: string, tenantId: string, environmentId: string, args: any[], maxRetryCount = 3): Promise<any> {
    const functionPath = this.getFunctionPath(id, tenantId, environmentId);
>>>>>>> 766d6120
    const functionUrl = await this.getFunctionUrl(functionPath);

    if (!functionUrl) {
      if (maxRetryCount > 0) {
<<<<<<< HEAD
        await this.deploy(id);
        return this.executeFunction(id, args, maxRetryCount - 1);
=======
        await this.deploy(id, tenantId, environmentId);
        return this.executeFunction(id, tenantId, environmentId, args, maxRetryCount - 1);
>>>>>>> 766d6120
      } else {
        this.logger.error(`Function ${id} is not running`);
        throw new Error(`Function ${id} is not running`);
      }
    }

    this.logger.debug(`Executing server function '${id}' (maxRetryCount=${maxRetryCount})...`);
    this.logger.verbose(`Calling ${functionUrl}`);
    this.logger.verbose({ args });
    return await lastValueFrom(
      this.http.post(`${functionUrl}`, { args })
        .pipe(
          map(response => response.data),
        )
        .pipe(
          catchError(async (error: AxiosError) => {
            this.logger.error(`Error while performing HTTP request for server function (id: ${id}): ${(error.response?.data as any)?.message || error}`);
            if (maxRetryCount > 0) {
              await sleep(2000);
              return this.executeFunction(id, tenantId, environmentId, args, 0);
            }

            throw error;
          }),
        ),
    );
  }

<<<<<<< HEAD
  async updateFunction(id: string, requirements: string[], apiKey: string): Promise<void> {
    const functionPath = this.getFunctionPath(id);
=======
  async updateFunction(id: string, tenantId: string, environmentId: string, requirements: string[], apiKey: string): Promise<void> {
    this.logger.debug(`Updating server function '${id}'...`);

    const functionPath = this.getFunctionPath(id, tenantId, environmentId);
>>>>>>> 766d6120
    if (!fs.existsSync(functionPath)) {
      return;
    }

    await this.preparePolyLib(functionPath, apiKey);
    await this.prepareRequirements(functionPath, requirements);
  }

<<<<<<< HEAD
  private getFunctionPath(id: string): string {
    return `${BASE_FOLDER}/function-${id}`;
=======
  async deleteFunction(id: string, tenantId: string, environmentId: string): Promise<void> {
    this.logger.debug(`Deleting server function '${id}'...`);

    const functionPath = this.getFunctionPath(id, tenantId, environmentId);
    await this.cleanUpFunction(id, functionPath);
    await exec(`docker rmi ${this.config.faasDockerContainerRegistry}/${this.getFunctionName(id)} -f`);
    await exec(`rm -rf ${functionPath}`);

    this.logger.debug(`Server function '${id}' docker container and files removed.`);
  }

  private getFunctionPath(id: string, tenantId: string, environmentId: string): string {
    return `${BASE_FOLDER}/${tenantId}/${environmentId}/${this.getFunctionName(id)}`;
  }

  private getFunctionName(id: string) {
    return `function-${id}`;
>>>>>>> 766d6120
  }

  private async preparePolyLib(functionPath: string, apiKey: string) {
    await exec(`npm install --prefix ${functionPath} polyapi@${this.config.polyClientNpmVersion}`);
    fs.mkdirSync(`${functionPath}/node_modules/.poly`, { recursive: true });
    await exec(`POLY_API_BASE_URL=${this.config.faasPolyServerUrl} POLY_API_KEY=${apiKey} npx --prefix ${functionPath} poly generate`);
  };

  private async prepareRequirements(functionPath: string, requirements: string[]) {
    if (requirements.length === 0) {
      return;
    }

    for (const library of requirements) {
      await exec(`npm install --prefix ${functionPath} ${library}`);
    }
  }

<<<<<<< HEAD
  private async deploy(id: string) {
    const functionPath = this.getFunctionPath(id);
=======
  private async deploy(id: string, tenantId: string, environmentId: string) {
    const functionPath = this.getFunctionPath(id, tenantId, environmentId);
>>>>>>> 766d6120

    this.logger.debug(`Building server function '${id}'...`);
    await exec(
      `${KNATIVE_EXEC_FILE} build --registry ${this.config.faasDockerContainerRegistry}`,
      { cwd: functionPath },
    );

    this.logger.debug(`Deploying server function '${id}'...`);
    await exec(
      `${KNATIVE_EXEC_FILE} deploy --registry ${this.config.faasDockerContainerRegistry}`,
      { cwd: functionPath },
    );

    await sleep(5000);
  };

  private async cleanUpFunction(id: string, functionPath: string) {
    try {
      await exec(`${KNATIVE_EXEC_FILE} delete ${id}`);
    } catch (e) {
      this.logger.error(`Error while deleting KNative function: ${e.message}`);
    }

    fs.rmSync(functionPath, { recursive: true });
  }

  private async getFunctionUrl(functionPath: string): Promise<string | null> {
    try {
      const { stdout, stderr } = await exec(
        `${KNATIVE_EXEC_FILE} describe -o url`,
        { cwd: functionPath },
      );
      if (stdout) {
        return stdout;
      }
      if (stderr) {
        this.logger.error(`Function not running: ${stderr}`);
      }
    } catch (e) {
      this.logger.error(`Error while building function: ${e}`);
    }

    return null;
  }
}<|MERGE_RESOLUTION|>--- conflicted
+++ resolved
@@ -49,13 +49,8 @@
     fs.writeFileSync(this.config.faasDockerConfigFile, JSON.stringify(getConfig(), null, 2));
   }
 
-<<<<<<< HEAD
-  async createFunction(id: string, name: string, code: string, requirements: string[], apiKey: string): Promise<void> {
-    const functionPath = this.getFunctionPath(id);
-=======
   async createFunction(id: string, tenantId: string, environmentId: string, name: string, code: string, requirements: string[], apiKey: string): Promise<void> {
     const functionPath = this.getFunctionPath(id, tenantId, environmentId);
->>>>>>> 766d6120
     if (fs.existsSync(functionPath)) {
       await this.cleanUpFunction(id, functionPath);
     }
@@ -71,30 +66,17 @@
     });
     fs.writeFileSync(`${functionPath}/index.js`, indexFileContent);
 
-<<<<<<< HEAD
-    await this.deploy(id);
-  }
-
-  async executeFunction(id: string, args: any[], maxRetryCount = 3): Promise<any> {
-    const functionPath = this.getFunctionPath(id);
-=======
     await this.deploy(id, tenantId, environmentId);
   }
 
   async executeFunction(id: string, tenantId: string, environmentId: string, args: any[], maxRetryCount = 3): Promise<any> {
     const functionPath = this.getFunctionPath(id, tenantId, environmentId);
->>>>>>> 766d6120
     const functionUrl = await this.getFunctionUrl(functionPath);
 
     if (!functionUrl) {
       if (maxRetryCount > 0) {
-<<<<<<< HEAD
-        await this.deploy(id);
-        return this.executeFunction(id, args, maxRetryCount - 1);
-=======
         await this.deploy(id, tenantId, environmentId);
         return this.executeFunction(id, tenantId, environmentId, args, maxRetryCount - 1);
->>>>>>> 766d6120
       } else {
         this.logger.error(`Function ${id} is not running`);
         throw new Error(`Function ${id} is not running`);
@@ -123,15 +105,10 @@
     );
   }
 
-<<<<<<< HEAD
-  async updateFunction(id: string, requirements: string[], apiKey: string): Promise<void> {
-    const functionPath = this.getFunctionPath(id);
-=======
   async updateFunction(id: string, tenantId: string, environmentId: string, requirements: string[], apiKey: string): Promise<void> {
     this.logger.debug(`Updating server function '${id}'...`);
 
     const functionPath = this.getFunctionPath(id, tenantId, environmentId);
->>>>>>> 766d6120
     if (!fs.existsSync(functionPath)) {
       return;
     }
@@ -140,10 +117,6 @@
     await this.prepareRequirements(functionPath, requirements);
   }
 
-<<<<<<< HEAD
-  private getFunctionPath(id: string): string {
-    return `${BASE_FOLDER}/function-${id}`;
-=======
   async deleteFunction(id: string, tenantId: string, environmentId: string): Promise<void> {
     this.logger.debug(`Deleting server function '${id}'...`);
 
@@ -161,7 +134,6 @@
 
   private getFunctionName(id: string) {
     return `function-${id}`;
->>>>>>> 766d6120
   }
 
   private async preparePolyLib(functionPath: string, apiKey: string) {
@@ -180,13 +152,8 @@
     }
   }
 
-<<<<<<< HEAD
-  private async deploy(id: string) {
-    const functionPath = this.getFunctionPath(id);
-=======
   private async deploy(id: string, tenantId: string, environmentId: string) {
     const functionPath = this.getFunctionPath(id, tenantId, environmentId);
->>>>>>> 766d6120
 
     this.logger.debug(`Building server function '${id}'...`);
     await exec(
