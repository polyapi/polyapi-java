import {
  BadRequestException,
  ConflictException,
  forwardRef,
  HttpException,
  HttpStatus,
  Inject,
  Injectable,
  InternalServerErrorException,
  Logger,
  NotFoundException,
  OnModuleInit,
} from '@nestjs/common';
import { toCamelCase } from '@guanghechen/helper-string';
import { HttpService } from '@nestjs/axios';
import { catchError, from, lastValueFrom, map } from 'rxjs';
import mustache from 'mustache';
import { stripComments } from 'jsonc-parser';
import { ApiFunction, CustomFunction, Environment, Tenant } from '@prisma/client';
import { PrismaService } from 'prisma/prisma.service';
import {
  ApiFunctionDetailsDto,
  ApiFunctionPublicDetailsDto,
  ApiFunctionResponseDto,
  ApiFunctionSpecification,
  ArgumentsMetadata,
  Auth,
  Body,
  ConfigVariableName,
  CustomFunctionSpecification,
  FunctionArgument,
  FunctionBasicDto,
  FunctionDetailsDto, FunctionPublicBasicDto, FunctionPublicDetailsDto,
  GraphQLBody,
  Header,
  Method,
  PostmanVariableEntry,
  PropertySpecification,
  PropertyType,
  PublicVisibilityValue,
  Role,
  ServerFunctionSpecification,
  TrainingDataGeneration,
  Variables,
  Visibility,
  VisibilityQuery,
} from '@poly/model';
import { EventService } from 'event/event.service';
import { AxiosError } from 'axios';
import { CommonService } from 'common/common.service';
import { PathError } from 'common/path-error';
import { ConfigService } from 'config/config.service';
import { AiService } from 'ai/ai.service';
import { compareArgumentsByRequired } from 'function/comparators';
import { FaasService } from 'function/faas/faas.service';
import { KNativeFaasService } from 'function/faas/knative/knative-faas.service';
import { transpileCode } from 'function/custom/transpiler';
import { SpecsService } from 'specs/specs.service';
import { ApiFunctionArguments } from './types';
import { cloneDeep, isPlainObject, mergeWith, omit, uniqBy } from 'lodash';
import { ConfigVariableService } from 'config-variable/config-variable.service';
import { VariableService } from 'variable/variable.service';
import { IntrospectionQuery, VariableDefinitionNode } from 'graphql';
import { getGraphqlIdentifier, getGraphqlVariables, getJsonSchemaFromIntrospectionQuery, resolveGraphqlArgumentType } from './graphql/utils';
import { AuthService } from 'auth/auth.service';
import crypto from 'crypto';
import { WithTenant } from 'common/types';
import { LimitService } from 'limit/limit.service';

const ARGUMENT_PATTERN = /(?<=\{\{)([^}]+)(?=\})/g;

mustache.escape = (text) => {
  if (typeof text === 'string') {
    return text.replace(/"/g, '\\"');
  } else {
    return text;
  }
};

@Injectable()
export class FunctionService implements OnModuleInit {
  private readonly logger: Logger = new Logger(FunctionService.name);
  private readonly faasService: FaasService;

  constructor(
    private readonly commonService: CommonService,
    private readonly config: ConfigService,
    private readonly prisma: PrismaService,
    private readonly httpService: HttpService,
    private readonly eventService: EventService,
    private readonly aiService: AiService,
    @Inject(forwardRef(() => SpecsService))
    private readonly specsService: SpecsService,
    private readonly configVariableService: ConfigVariableService,
    private readonly variableService: VariableService,
    private readonly authService: AuthService,
    private readonly limitService: LimitService,
  ) {
    this.faasService = new KNativeFaasService(config, httpService);
  }

  async onModuleInit() {
    await this.faasService.init();
  }

  async getApiFunctions(environmentId: string, contexts?: string[], names?: string[], ids?: string[], visibilityQuery?: VisibilityQuery, includeTenant = false) {
    return this.prisma.apiFunction.findMany({
      where: {
        AND: [
          {
            OR: [
              { environmentId },
              visibilityQuery
                ? this.commonService.getVisibilityFilterCondition(visibilityQuery)
                : {},
            ],
          },
          {
            OR: this.commonService.getContextsNamesIdsFilterConditions(contexts, names, ids),
          },
        ],
      },
      include: includeTenant
        ? {
            environment: {
              include: {
                tenant: true,
              },
            },
          }
        : undefined,
      orderBy: [{ createdAt: 'desc' }, { id: 'desc' }],
    });
  }

  async findApiFunction(id: string, includeEnvironment = false) {
    return this.prisma.apiFunction.findFirst({
      where: {
        id,
      },
      include: {
        environment: includeEnvironment,
      },
    });
  }

  async getPublicApiFunctions(tenant: Tenant, environment: Environment, includeHidden = false) {
    const apiFunctions = await this.prisma.apiFunction.findMany({
      where: {
        visibility: Visibility.Public,
        environment: {
          tenant: {
            NOT: {
              id: tenant.id,
            },
            publicVisibilityAllowed: true,
          },
        },
      },
      include: {
        environment: {
          include: {
            tenant: true,
          },
        },
      },
      orderBy: [{ createdAt: 'desc' }, { id: 'desc' }],
    });

    return (
      await Promise.all(
        apiFunctions
          .map(apiFunction => this.resolveVisibility(tenant, environment, apiFunction)),
      )
    ).filter(apiFunction => includeHidden || !apiFunction.hidden);
  }

  async findPublicApiFunction(tenant: Tenant, environment: Environment, id: string) {
    const apiFunction = await this.prisma.apiFunction.findFirst({
      where: {
        id,
        visibility: Visibility.Public,
        environment: {
          tenant: {
            publicVisibilityAllowed: true,
          },
        },
      },
      include: {
        environment: {
          include: {
            tenant: true,
          },
        },
      },
    });

    if (!apiFunction) {
      return null;
    }

    return await this.resolveVisibility(tenant, environment, apiFunction);
  }

  apiFunctionToBasicDto(apiFunction: ApiFunction): FunctionBasicDto {
    const visibility = apiFunction.visibility as Visibility;
    return {
      id: apiFunction.id,
      name: apiFunction.name,
      context: apiFunction.context,
      description: apiFunction.description,
      visibility,
    };
  }

<<<<<<< HEAD
  apiFunctionToDetailsDto(apiFunction: ApiFunction): ApiFunctionDetailsDto {
    return {
      ...this.apiFunctionToBasicDto(apiFunction),
      arguments: this.getFunctionArguments(apiFunction)
        .map(arg => omit(arg, 'location')),
      enabledRedirect: apiFunction.enableRedirect,
=======
  apiFunctionToDetailsDto(apiFunction: ApiFunction): FunctionDetailsDto {
    const argumentsList = this.getFunctionArguments(apiFunction)
      .map<Omit<FunctionArgument<Record<string, any>>, 'location'>>(arg => ({
        ...omit(arg, 'location'),
        typeSchema: arg.typeSchema && JSON.parse(arg.typeSchema),
      }));

    return {
      ...this.apiFunctionToBasicDto(apiFunction),
      arguments: argumentsList,
>>>>>>> 402b2d65
    };
  }

  apiFunctionToPublicBasicDto(apiFunction: WithTenant<ApiFunction> & { hidden: boolean }): FunctionPublicBasicDto {
    return {
      ...this.apiFunctionToBasicDto(apiFunction),
      context: this.commonService.getPublicContext(apiFunction),
      tenant: apiFunction.environment.tenant.name || '',
      hidden: apiFunction.hidden,
    };
  }

  apiFunctionToPublicDetailsDto(apiFunction: WithTenant<ApiFunction> & { hidden: boolean }): ApiFunctionPublicDetailsDto {
    return {
      ...this.apiFunctionToDetailsDto(apiFunction),
      context: this.commonService.getPublicContext(apiFunction),
      tenant: apiFunction.environment.tenant.name || '',
      hidden: apiFunction.hidden,
    };
  }

  async createOrUpdateApiFunction(
    id: string | null,
    environment: Environment,
    url: string,
    body: Body,
    requestName: string,
    name: string | null,
    context: string | null,
    description: string | null,
    payload: string | null,
    response: any,
    variables: Variables,
    statusCode: number,
    templateHeaders: Header[],
    method: Method,
    templateUrl: string,
    templateBody: Body,
    introspectionResponse: IntrospectionQuery | null,
    enableRedirect: boolean,
    templateAuth?: Auth,
    checkBeforeCreate: () => Promise<void> = async () => undefined,
  ): Promise<ApiFunction> {
    if (!(statusCode >= HttpStatus.OK && statusCode < HttpStatus.BAD_REQUEST)) {
      throw new BadRequestException(
        `Api response status code should be between ${HttpStatus.OK} and ${HttpStatus.AMBIGUOUS}.`,
      );
    }

    const isGraphQL = this.isGraphQLBody(templateBody);

    if (isGraphQL && (response.errors || []).length) {
      throw new BadRequestException('Cannot teach a graphql call that contains errors.');
    }

    let apiFunction: ApiFunction | null = null;

    const finalAuth = templateAuth ? JSON.stringify(templateAuth) : null;
    const finalBody = JSON.stringify(this.getBodyWithContentFiltered(templateBody));
    const finalHeaders = JSON.stringify(this.getFilteredHeaders(templateHeaders));
    const graphqlIdentifier = isGraphQL ? getGraphqlIdentifier(templateBody.graphql.query) : '';

    const graphqlIntrospectionResponse = introspectionResponse ? JSON.stringify(introspectionResponse) : null;

    if (id === null) {
      const templateBaseUrl = templateUrl.split('?')[0];

      if (isGraphQL) {
        const apiFunctions = await this.prisma.apiFunction.findMany({
          where: {
            environmentId: environment.id,
            method,
            graphqlIdentifier,
            url: templateBaseUrl,
          },
        });

        if (apiFunctions.length > 1) {
          throw new BadRequestException('There exist more than 1 api function with same graphql alias:query combination, use { id: string } on polyData Postman environment variable to specify which one do you want to retrain.');
        }

        apiFunction = apiFunctions[0] || null;
      }

      if (!isGraphQL) {
        const apiFunctions = await this.prisma.apiFunction.findMany({
          where: {
            environmentId: environment.id,
            OR: [
              {
                url: {
                  startsWith: `${templateBaseUrl}?`,
                },
              },
              {
                url: templateBaseUrl,
              },
            ],
            method,
          },
        });

        if (apiFunctions.length) {
          apiFunction = await this.findApiFunctionForRetraining(
            apiFunctions,
            finalBody,
            finalHeaders,
            templateUrl,
            variables,
            finalAuth,
          );
        }
      }
    } else if (id !== 'new') {
      apiFunction = await this.prisma.apiFunction.findFirst({
        where: {
          id,
        },
      });

      if (!apiFunction) {
        throw new NotFoundException(`Function not found for id ${id}.`);
      }

      if ((!apiFunction.graphqlIdentifier && isGraphQL) || (!isGraphQL && !!apiFunction.graphqlIdentifier)) {
        throw new BadRequestException('Cannot mix training between graphql and api rest functions.');
      }

      this.logger.debug(`Explicitly retraining function with id ${id}.`);
    }

    const updating = (id === null || id !== 'new') && apiFunction !== null;
    if (!updating) {
      await checkBeforeCreate();
    }

    const argumentsMetadata = await this.resolveArgumentsMetadata(
      {
        argumentsMetadata: null,
        auth: finalAuth,
        body: finalBody,
        headers: finalHeaders,
        url: templateUrl,
        id: apiFunction?.id,
        graphqlIntrospectionResponse,
      },
      variables,
      true,
    );

    if (id === 'new') {
      this.logger.debug('Explicitly avoid retrain.');
      this.logger.debug('Creating a new poly function...');
    }

    if (id === null && updating && apiFunction) {
      this.logger.debug(`Found existing function ${apiFunction.id} for retraining. Updating...`);
    }

    if (id === null && !apiFunction) {
      this.logger.debug('Creating new poly function...');
    }

    if ((!name || !context || !description) && !updating) {
      if (await this.isApiFunctionAITrainingEnabled(environment)) {
        try {
          const {
            name: aiName,
            description: aiDescription,
            arguments: aiArguments,
            context: aiContext,
          } = await this.aiService.getFunctionDescription(
            url,
            apiFunction?.method || method,
            description || apiFunction?.description || '',
            await this.toArgumentSpecifications(argumentsMetadata),
            JSON.stringify(this.commonService.trimDownObject(this.getBodyData(body))),
            JSON.stringify(this.commonService.trimDownObject(response)),
          );

          if (!name) {
            name = aiName
              ? this.commonService.sanitizeNameIdentifier(aiName)
              : this.commonService.sanitizeNameIdentifier(requestName);
          }
          if (!context && !apiFunction?.context) {
            context = this.commonService.sanitizeContextIdentifier(aiContext);
          }
          if (!description && !apiFunction?.description) {
            description = aiDescription;
          }

          this.logger.debug(`Setting argument descriptions to arguments metadata from AI: ${JSON.stringify(aiArguments)}...`);

          (aiArguments || [])
            .filter((aiArgument) => !argumentsMetadata[aiArgument.name].description)
            .forEach((aiArgument) => {
              argumentsMetadata[aiArgument.name].description = aiArgument.description;
            });
        } catch (err) {
          this.logger.error('Failed to generate AI data for new api function. Taking function name from request name if not provided...');

          if (!name) {
            name = this.commonService.sanitizeNameIdentifier(requestName);
          }
        }
      }
    }

    if (apiFunction) {
      name = this.normalizeName(name, apiFunction);
      context = this.normalizeContext(context, apiFunction);
      description = this.normalizeDescription(description, apiFunction);
      payload = this.normalizePayload(payload, apiFunction);
    }

    this.logger.debug(
      `Normalized: name: ${name}, context: ${context}, description: ${description}, payload: ${payload}`,
    );

    const finalContext = context?.trim() || '';
    const finalName = name?.trim() ? name : this.commonService.sanitizeNameIdentifier(requestName);
    const finalDescription = description || '';

    if (!finalName) {
      throw new BadRequestException('Couldn\'t infer function name neither from user, ai service or postman request name.');
    }

    let responseType: string;
    try {
      responseType = await this.getResponseType(response, payload);
    } catch (e) {
      if (e instanceof PathError) {
        throw new BadRequestException(e.message);
      } else {
        throw e;
      }
    }

    const currentArgumentsMetadata = JSON.parse(apiFunction?.argumentsMetadata || '{}') as ArgumentsMetadata;

    for (const [key, value] of Object.entries(currentArgumentsMetadata)) {
      if (typeof argumentsMetadata[key] !== 'undefined' && value.description) {
        argumentsMetadata[key].description = value.description;
      }
    }

    const upsertPayload = {
      context: finalContext,
      description: finalDescription,
      payload,
      responseType,
      body: finalBody,
      headers: finalHeaders,
      auth: finalAuth,
      url: templateUrl,
      argumentsMetadata: JSON.stringify(argumentsMetadata),
      graphqlIdentifier,
      graphqlIntrospectionResponse,
      enableRedirect,
    };

    if (apiFunction && updating) {
      return this.prisma.apiFunction.update({
        where: {
          id: apiFunction.id,
        },
        data: {
          ...upsertPayload,
          name: await this.resolveFunctionName(environment.id, finalName, finalContext, true, true, [apiFunction.id]),
        },
      });
    }

    return this.prisma.apiFunction.create({
      data: {
        environment: {
          connect: {
            id: environment.id,
          },
        },
        ...upsertPayload,
        name: await this.resolveFunctionName(environment.id, finalName, finalContext, true, true),
        method,
      },
    });
  }

  async updateApiFunction(
    apiFunction: ApiFunction,
    name: string | null,
    context: string | null,
    description: string | null,
    argumentsMetadata: ArgumentsMetadata | null,
    response: any | undefined,
    payload: string | undefined,
    visibility: Visibility | null,
    enableRedirect: boolean | undefined,
  ) {
    if (name != null || context != null) {
      name = name ? await this.resolveFunctionName(apiFunction.environmentId, name, apiFunction.context, true) : null;

      if (
        !(await this.checkContextAndNameDuplicates(apiFunction.environmentId, context == null
          ? apiFunction.context || ''
          : context, name || apiFunction.name, [apiFunction.id]))
      ) {
        throw new ConflictException(`Function with name ${name} and context ${context} already exists.`);
      }
    }

    if (argumentsMetadata != null) {
      await this.checkArgumentsMetadata(apiFunction, argumentsMetadata);
      argumentsMetadata = await this.resolveArgumentsTypeSchema(apiFunction, argumentsMetadata);
    }

    argumentsMetadata = this.mergeArgumentsMetadata(apiFunction.argumentsMetadata, argumentsMetadata);

    const duplicatedArgumentName = this.findDuplicatedArgumentName(
      this.getFunctionArguments({
        ...apiFunction,
        argumentsMetadata: JSON.stringify(argumentsMetadata),
      }),
    );
    if (duplicatedArgumentName) {
      throw new ConflictException(`Function has duplicated arguments: ${duplicatedArgumentName}`);
    }

    this.logger.debug(
      `Updating URL function ${apiFunction.id} with name ${name}, context ${context}, description ${description}`,
    );

    const finalContext = (context == null ? apiFunction.context : context).trim();
    const finalName = name || apiFunction.name;

    let responseType: string | undefined;
    if (response !== undefined) {
      responseType = await this.getResponseType(response, payload ?? apiFunction.payload);
    }

    return this.prisma.apiFunction.update({
      where: {
        id: apiFunction.id,
      },
      data: {
        name: finalName,
        context: finalContext,
        description: description == null ? apiFunction.description : description,
        argumentsMetadata: JSON.stringify(argumentsMetadata),
        responseType,
        payload,
        visibility: visibility == null ? apiFunction.visibility : visibility,
        enableRedirect,
      },
    });
  }

  async executeApiFunction(
    apiFunction: ApiFunction & { environment: Environment },
    args: Record<string, any>,
    userId: string | null = null,
    applicationId: string | null = null,
  ): Promise<ApiFunctionResponseDto | null> {
    this.logger.debug(`Executing function ${apiFunction.id}...`);

    const argumentValueMap = await this.getArgumentValueMap(apiFunction, args);
    const url = mustache.render(apiFunction.url, argumentValueMap);
    const method = apiFunction.method;
    const auth = apiFunction.auth ? JSON.parse(mustache.render(apiFunction.auth, argumentValueMap)) : null;
    const body = this.getSanitizedRawBody(apiFunction, JSON.parse(apiFunction.argumentsMetadata || '{}'), argumentValueMap);
    const params = {
      ...this.getAuthorizationQueryParams(auth),
    };

    const headers = {
      ...JSON.parse(mustache.render(apiFunction.headers || '[]', argumentValueMap))
        .filter((header) => !!header.key?.trim())
        .reduce(
          (headers, header) => Object.assign(headers, { [header.key]: header.value }),
          {},
        ),
      ...this.getContentTypeHeaders(body),
      ...this.getAuthorizationHeaders(auth),
    };

    const isGraphql = this.isGraphQLBody(body);

    this.logger.debug(
      `Performing HTTP request ${method} ${url} (id: ${apiFunction.id})...\nHeaders:\n${JSON.stringify(
        headers,
      )}\nBody:\n${JSON.stringify(body)}`,
    );

    const executionData = this.getBodyData(body);

    if (isGraphql) {
      executionData.variables = args;
    }

    return lastValueFrom(
      this.httpService
        .request({
          url,
          method,
          headers,
          params,
          data: executionData,
          ...(!apiFunction.enableRedirect ? { maxRedirects: 0 } : null),
        })
        .pipe(
          map((response) => {
            const processData = () => {
              try {
                const payloadResponse = this.commonService.getPathContent(response.data, apiFunction.payload);
                if (response.data !== payloadResponse) {
                  this.logger.debug(
                    `Payload response (id: ${apiFunction.id}, payload: ${apiFunction.payload}):\n${JSON.stringify(
                      payloadResponse,
                    )}`,
                  );
                }
                return payloadResponse;
              } catch (e) {
                return response;
              }
            };

            this.logger.debug(`Raw response (id: ${apiFunction.id}):\nStatus: ${response.status}\n${JSON.stringify(response.data)}`);

            const finalResponse = {
              status: response.status,
              headers: response.headers,
            };

            return {
              ...finalResponse,
              data: processData(),
            } as ApiFunctionResponseDto;
          }),
        )
        .pipe(
          catchError((error: AxiosError) => {
            const processError = async () => {
              this.logger.error(`Error while performing HTTP request (id: ${apiFunction.id}): ${error}`);

              const functionPath = `${apiFunction.context ? `${apiFunction.context}.` : ''}${apiFunction.name}`;
              const errorEventSent = await this.eventService.sendErrorEvent(
                apiFunction.id,
                apiFunction.environmentId,
                apiFunction.environment.tenantId,
                apiFunction.visibility as Visibility,
                applicationId,
                userId,
                functionPath,
                this.eventService.getEventError(error),
              );

              if (error.response) {
                return {
                  status: error.response.status,
                  headers: error.response.headers,
                  data: error.response.data,
                } as ApiFunctionResponseDto;
              } else if (!errorEventSent) {
                throw new InternalServerErrorException(error.message);
              } else {
                return null;
              }
            };

            return from(processError());
          }),
        ),
    );
  }

  async deleteApiFunction(id: string) {
    this.logger.debug(`Deleting API function ${id}`);
    await this.prisma.apiFunction.delete({
      where: {
        id,
      },
    });
  }

  async toApiFunctionSpecification(apiFunction: ApiFunction): Promise<ApiFunctionSpecification> {
    const functionArguments = this.getFunctionArguments(apiFunction)
      .filter(arg => !arg.variable);
    const requiredArguments = functionArguments.filter((arg) => !arg.payload && arg.required);
    const optionalArguments = functionArguments.filter((arg) => !arg.payload && !arg.required);
    const payloadArguments = functionArguments.filter((arg) => arg.payload);

    const getReturnType = async (): Promise<PropertyType> => {
      if (!apiFunction.responseType) {
        return {
          kind: 'void',
        };
      }
      try {
        const schema = JSON.parse(apiFunction.responseType);
        return {
          kind: 'object',
          schema,
        };
      } catch {
        return await this.commonService.toPropertyType('ReturnType', apiFunction.responseType);
      }
    };

    return {
      id: apiFunction.id,
      type: 'apiFunction',
      context: apiFunction.context,
      name: toCamelCase(apiFunction.name),
      description: apiFunction.description,
      function: {
        arguments: [
          ...(await Promise.all(requiredArguments.map(arg => this.toArgumentSpecification(arg)))),
          ...(
            payloadArguments.length > 0
              ? [
                  {
                    name: 'payload',
                    required: true,
                    type: {
                      kind: 'object',
                      properties: await Promise.all(payloadArguments.map(arg => this.toArgumentSpecification(arg))),
                    },
                  },
                ]
              : []
          ),
          ...(await Promise.all(optionalArguments.map(arg => this.toArgumentSpecification(arg)))),
        ] as PropertySpecification[],
        returnType: await getReturnType(),
      },
      visibilityMetadata: {
        visibility: apiFunction.visibility as Visibility,
      },
      apiType: apiFunction.graphqlIdentifier ? 'graphql' : 'rest',
    };
  }

  async getCustomFunctions(environmentId: string, contexts?: string[], names?: string[], ids?: string[], visibilityQuery?: VisibilityQuery, includeTenant = false) {
    return this.prisma.customFunction.findMany({
      where: {
        AND: [
          {
            OR: [
              { environmentId },
              visibilityQuery
                ? this.commonService.getVisibilityFilterCondition(visibilityQuery)
                : {},
            ],
          },
          {
            OR: this.commonService.getContextsNamesIdsFilterConditions(contexts, names, ids),
          },
        ],
      },
      orderBy: [{ createdAt: 'desc' }, { id: 'desc' }],
      include: includeTenant
        ? {
            environment: {
              include: {
                tenant: true,
              },
            },
          }
        : undefined,
    });
  }

  customFunctionToBasicDto(customFunction: CustomFunction): FunctionBasicDto {
    return {
      id: customFunction.id,
      name: customFunction.name,
      description: customFunction.description,
      context: customFunction.context,
      visibility: customFunction.visibility as Visibility,
      enabled: customFunction.enabled ? undefined : false,
    };
  }

  customFunctionToDetailsDto(customFunction: CustomFunction): FunctionDetailsDto {
    return {
      ...this.customFunctionToBasicDto(customFunction),
      arguments: JSON.parse(customFunction.arguments).map((arg) => ({
        ...arg,
        required: arg.required == null ? true : arg.required,
        secure: arg.secure == null ? false : arg.secure,
      })),
    };
  }

  customFunctionToPublicBasicDto(customFunction: WithTenant<CustomFunction> & { hidden: boolean }): FunctionPublicBasicDto {
    const tenant = customFunction.environment.tenant;
    return {
      ...this.customFunctionToBasicDto(customFunction),
      context: this.commonService.getPublicContext(customFunction),
      tenant: tenant.name || '',
      hidden: customFunction.hidden,
    };
  }

  customFunctionToPublicDetailsDto(customFunction: WithTenant<CustomFunction> & { hidden: boolean }): FunctionPublicDetailsDto {
    return {
      ...this.customFunctionToDetailsDto(customFunction),
      context: this.commonService.getPublicContext(customFunction),
      tenant: customFunction.environment.tenant.name || '',
      hidden: customFunction.hidden,
    };
  }

  async createOrUpdateCustomFunction(
    environment: Environment,
    context: string,
    name: string,
    description: string,
    customCode: string,
    serverFunction: boolean,
    apiKey: string,
    checkBeforeCreate: () => Promise<void> = async () => undefined,
  ): Promise<CustomFunction> {
    const {
      code,
      args,
      returnType,
      synchronous,
      contextChain,
      requirements,
    } = await transpileCode(name, customCode);

    context = context || contextChain.join('.');

    let customFunction = await this.prisma.customFunction.findFirst({
      where: {
        environmentId: environment.id,
        name,
        context,
      },
    });

    const argumentsNeedDescription = !customFunction || JSON.parse(customFunction.arguments).some((arg) => {
      const newArg = args.find((a) => a.key === arg.key);
      return !newArg || newArg.type !== arg.type || !arg.description;
    });

    if ((!description && !customFunction?.description) || argumentsNeedDescription) {
      if (await this.isCustomFunctionAITrainingEnabled(environment, serverFunction)) {
        const {
          description: aiDescription,
          arguments: aiArguments,
        } = await this.getCustomFunctionAIData(description, args, code);
        const existingArguments = JSON.parse(customFunction?.arguments || '[]') as FunctionArgument[];

        description = description || customFunction?.description || aiDescription;
        aiArguments.forEach(aiArgument => {
          const existingArgument = existingArguments.find(arg => arg.key === aiArgument.name);
          const updatedArgument = args.find(arg => arg.key === aiArgument.name);
          if (updatedArgument && !existingArgument?.description) {
            updatedArgument.description = aiArgument.description;
          }
        });
      }
    }

    if (customFunction) {
      this.logger.debug(`Updating custom function ${name} with context ${context}, imported libraries: [${[...requirements].join(', ')}], code:\n${code}`);
      const serverSide = customFunction.serverSide;

      customFunction = await this.prisma.customFunction.update({
        where: {
          id: customFunction.id,
        },
        data: {
          code,
          description: description || customFunction.description,
          arguments: JSON.stringify(args),
          returnType,
          synchronous,
          requirements: JSON.stringify(requirements),
          serverSide: serverFunction,
        },
      });

      if (serverSide && !serverFunction) {
        // server side function was changed to client side function
        await this.faasService.deleteFunction(customFunction.id, environment.tenantId, environment.id);
      }
    } else {
      await checkBeforeCreate();

      this.logger.debug(`Creating custom function ${name} with context ${context}, imported libraries: [${[...requirements].join(', ')}], code:\n${code}`);

      customFunction = await this.prisma.customFunction.create({
        data: {
          environment: {
            connect: {
              id: environment.id,
            },
          },
          context,
          name,
          description,
          code,
          arguments: JSON.stringify(args),
          returnType,
          synchronous,
          requirements: JSON.stringify(requirements),
          serverSide: serverFunction,
          apiKey: serverFunction ? apiKey : null,
        },
      });
    }

    if (serverFunction) {
      this.logger.debug(`Creating server side custom function ${name}`);

      const revertServerFunctionFlag = async () => {
        await this.prisma.customFunction.update({
          where: {
            id: customFunction?.id,
          },
          data: {
            serverSide: false,
            apiKey: null,
          },
        });
      };

      try {
        await this.faasService.createFunction(
          customFunction.id,
          environment.tenantId,
          environment.id,
          name,
          code,
          requirements,
          apiKey,
          await this.limitService.getTenantServerFunctionLimits(environment.tenantId),
        );

        return customFunction;
      } catch (e) {
        this.logger.error(
          `Error creating server side custom function ${name}: ${e.message}. Function created as client side.`,
        );
        await revertServerFunctionFlag();
        throw e;
      }
    }

    return customFunction;
  }

  async updateCustomFunction(
    customFunction: CustomFunction,
    name: string | null,
    context: string | null,
    description: string | null,
    visibility: Visibility | null,
    argumentsMetadata?: ArgumentsMetadata,
    enabled?: boolean,
  ) {
    const { id, name: currentName, context: currentContext } = customFunction;

    if (context != null || name != null) {
      if (!(await this.checkContextAndNameDuplicates(customFunction.environmentId, context || currentContext, name || currentName, [id]))) {
        throw new ConflictException(`Function with name ${name} and context ${context} already exists.`);
      }
    }
    if (argumentsMetadata) {
      argumentsMetadata = this.mergeCustomFunctionArgumentsMetadata(customFunction.arguments, argumentsMetadata);
    }

    this.logger.debug(
      `Updating custom function ${id} with name ${name}, context ${context}, description ${description}`,
    );
    return this.prisma.customFunction.update({
      where: {
        id,
      },
      data: {
        name: name == null ? customFunction.name : toCamelCase(name),
        context: (context == null ? customFunction.context : context).trim(),
        description: description == null ? customFunction.description : description,
        visibility: visibility == null ? customFunction.visibility : visibility,
        enabled,
        arguments: argumentsMetadata ? JSON.stringify(argumentsMetadata) : undefined,
      },
    });
  }

  async deleteCustomFunction(id: string, environment: Environment) {
    this.logger.debug(`Deleting custom function ${id}`);
    const customFunction = await this.prisma.customFunction.delete({
      where: {
        id,
      },
    });

    if (customFunction.serverSide) {
      this.faasService.deleteFunction(id, environment.tenantId, environment.id).catch((err) => {
        this.logger.error(err, `Something failed when removing custom function ${id}.`);
      });
    }
  }

  async getClientFunctions(environmentId: string, contexts?: string[], names?: string[], ids?: string[]) {
    return this.prisma.customFunction.findMany({
      where: {
        AND: [
          {
            OR: [
              { environmentId },
              { visibility: Visibility.Public },
            ],
          },
          {
            OR: this.commonService.getContextsNamesIdsFilterConditions(contexts, names, ids),
          },
        ],
        serverSide: false,
      },
      orderBy: [{ createdAt: 'desc' }, { id: 'desc' }],
    });
  }

  async findClientFunction(id: string) {
    return this.prisma.customFunction.findFirst({
      where: {
        id,
        serverSide: false,
      },
    });
  }

  async getPublicClientFunctions(tenant: Tenant, environment: Environment, includeHidden = false) {
    const clientFunctions = await this.prisma.customFunction.findMany({
      where: {
        visibility: Visibility.Public,
        serverSide: false,
        environment: {
          tenant: {
            NOT: {
              id: tenant.id,
            },
            publicVisibilityAllowed: true,
          },
        },
      },
      include: {
        environment: {
          include: {
            tenant: true,
          },
        },
      },
      orderBy: [{ createdAt: 'desc' }, { id: 'desc' }],
    });

    return (
      await Promise.all(
        clientFunctions.map(clientFunction => this.resolveVisibility(tenant, environment, clientFunction)),
      )
    ).filter(clientFunction => includeHidden || !clientFunction.hidden);
  }

  async findPublicClientFunction(tenant: Tenant, environment: Environment, id: string) {
    const clientFunction = await this.prisma.customFunction.findFirst({
      where: {
        id,
        serverSide: false,
        visibility: Visibility.Public,
        environment: {
          tenant: {
            publicVisibilityAllowed: true,
          },
        },
      },
      include: {
        environment: {
          include: {
            tenant: true,
          },
        },
      },
    });
    if (!clientFunction) {
      return null;
    }

    return this.resolveVisibility(tenant, environment, clientFunction);
  }

  async getServerFunctions(environmentId: string, contexts?: string[], names?: string[], ids?: string[]) {
    return this.prisma.customFunction.findMany({
      where: {
        AND: [
          {
            OR: [
              { environmentId },
              { visibility: Visibility.Public },
            ],
          },
          {
            OR: this.commonService.getContextsNamesIdsFilterConditions(contexts, names, ids),
          },
        ],
        serverSide: true,
      },
      orderBy: [{ createdAt: 'desc' }, { id: 'desc' }],
    });
  }

  async findServerFunction(id: string, includeEnvironment = false) {
    return this.prisma.customFunction.findFirst({
      where: {
        id,
        serverSide: true,
      },
      include: {
        environment: includeEnvironment,
      },
    });
  }

  async getPublicServerFunctions(tenant: Tenant, environment: Environment, includeHidden = false) {
    const serverFunctions = await this.prisma.customFunction.findMany({
      where: {
        visibility: Visibility.Public,
        serverSide: true,
        environment: {
          tenant: {
            NOT: {
              id: tenant.id,
            },
            publicVisibilityAllowed: true,
          },
        },
      },
      include: {
        environment: {
          include: {
            tenant: true,
          },
        },
      },
      orderBy: [{ createdAt: 'desc' }, { id: 'desc' }],
    });

    return (
      await Promise.all(
        serverFunctions.map(clientFunction => this.resolveVisibility(tenant, environment, clientFunction)),
      )
    ).filter(clientFunction => includeHidden || !clientFunction.hidden);
  }

  async findPublicServerFunction(tenant: Tenant, environment: Environment, id: string) {
    const serverFunction = await this.prisma.customFunction.findFirst({
      where: {
        id,
        serverSide: true,
        visibility: Visibility.Public,
        environment: {
          tenant: {
            publicVisibilityAllowed: true,
          },
        },
      },
      include: {
        environment: {
          include: {
            tenant: true,
          },
        },
      },
    });
    if (!serverFunction) {
      return null;
    }

    return this.resolveVisibility(tenant, environment, serverFunction);
  }

  async executeServerFunction(
    customFunction: CustomFunction & { environment: Environment },
    args: Record<string, any> | any[],
    headers: Record<string, any> = {},
    userId: string | null = null,
    applicationId: string | null = null,
  ) {
    this.logger.debug(`Executing server function ${customFunction.id}...`);

    const functionArguments = JSON.parse(customFunction.arguments || '[]');
    const argumentsList = Array.isArray(args) ? args : functionArguments.map((arg: FunctionArgument) => args[arg.key]);

    try {
      const result = await this.faasService.executeFunction(customFunction.id, customFunction.environment.tenantId, customFunction.environment.id, argumentsList, headers);
      this.logger.debug(
        `Server function ${customFunction.id} executed successfully with result: ${JSON.stringify(result)}`,
      );
      return result;
    } catch (error) {
      this.logger.error(`Error executing server function ${customFunction.id}: ${error.message}`);
      const functionPath = `${customFunction.context ? `${customFunction.context}.` : ''}${customFunction.name}`;
      if (await this.eventService.sendErrorEvent(
        customFunction.id,
        customFunction.environmentId,
        customFunction.environment.tenantId,
        customFunction.visibility as Visibility,
        applicationId,
        userId,
        functionPath,
        this.eventService.getEventError(error),
      )) {
        return;
      }

      throw new HttpException(error.response?.data || error.message, error.status || HttpStatus.INTERNAL_SERVER_ERROR);
    }
  }

  async updateAllServerFunctions() {
    this.logger.debug('Updating all server functions...');
    const serverFunctions = await this.prisma.customFunction.findMany({
      where: {
        serverSide: true,
      },
      include: {
        environment: true,
      },
    });

    for (const serverFunction of serverFunctions) {
      const getApiKey = async () => {
        if (serverFunction.apiKey) {
          return serverFunction.apiKey;
        }
        const apiKeys = await this.authService.getAllApiKeys(serverFunction.environmentId);
        const adminApiKey = apiKeys.find((apiKey) => apiKey.user?.role === Role.Admin);
        return adminApiKey?.key;
      };

      const apiKey = serverFunction.apiKey || await getApiKey();
      if (!apiKey) {
        this.logger.error(`No API key found for server function ${serverFunction.id}`);
        continue;
      }

      this.logger.debug(`Updating server function ${serverFunction.id}...`);
      await this.faasService.updateFunction(
        serverFunction.id,
        serverFunction.environment.tenantId,
        serverFunction.environment.id,
        serverFunction.name,
        serverFunction.code,
        JSON.parse(serverFunction.requirements || '[]'),
        apiKey,
        await this.limitService.getTenantServerFunctionLimits(serverFunction.environment.tenantId),
      );
    }
  }

  async toCustomFunctionSpecification(customFunction: CustomFunction): Promise<CustomFunctionSpecification | ServerFunctionSpecification> {
    const parsedArguments = JSON.parse(customFunction.arguments || '[]');

    const isReturnTypeSchema = (): boolean => {
      if (!customFunction.returnType) {
        return false;
      }
      try {
        JSON.parse(customFunction.returnType);
        return true;
      } catch (error) {
        // ignore, not a valid JSON schema
      }
      return false;
    };

    return {
      id: customFunction.id,
      type: customFunction.serverSide ? 'serverFunction' : 'customFunction',
      context: customFunction.context,
      name: customFunction.name,
      description: customFunction.description,
      requirements: JSON.parse(customFunction.requirements || '[]'),
      function: {
        arguments: await Promise.all(parsedArguments.map(arg => this.toArgumentSpecification(arg))),
        returnType: customFunction.returnType
          ? isReturnTypeSchema()
            ? {
                kind: 'object',
                schema: JSON.parse(customFunction.returnType),
              }
            : {
                kind: 'plain',
                value: customFunction.returnType,
              }
          : {
              kind: 'void',
            },
        synchronous: customFunction.synchronous,
      },
      code: customFunction.code,
      visibilityMetadata: {
        visibility: customFunction.visibility as Visibility,
      },
    };
  }

  private isGraphQLBody(body: Body): body is GraphQLBody {
    return body.mode === 'graphql';
  }

  async getFunctionsWithVariableArgument(environmentId: string, variablePath: string) {
    return this.prisma.apiFunction.findMany({
      where: {
        argumentsMetadata: {
          contains: `"variable":"${variablePath}"`,
        },
        environmentId,
      },
    });
  }

  private filterDisabledValues<T extends PostmanVariableEntry>(values: T[]) {
    return values.filter(({ disabled }) => !disabled);
  }

  private getBodyWithContentFiltered(body: Body): Body {
    switch (body.mode) {
      case 'raw':
        if (body.options?.raw?.language === 'json') {
          return {
            ...body,
            raw: this.filterJSONComments(body.raw),
          };
        }
        return body;
      case 'formdata':
        return {
          ...body,
          formdata: this.filterDisabledValues(body.formdata),
        };
      case 'urlencoded':
        return {
          ...body,
          urlencoded: this.filterDisabledValues(body.urlencoded),
        };
      default:
        return body;
    }
  }

  private getFilteredHeaders(headers: Header[]): Header[] {
    return this.filterDisabledValues(headers)
      .filter(({ key }) => !!key?.trim());
  }

  private getFunctionArguments(apiFunction: ApiFunctionArguments): FunctionArgument[] {
    const toArgument = (arg: string) => this.toArgument(arg, JSON.parse(apiFunction.argumentsMetadata || '{}'));
    const args: FunctionArgument[] = [];
    const parsedBody = JSON.parse(apiFunction.body || '{}');

    args.push(...(apiFunction.url.match(ARGUMENT_PATTERN)?.map<FunctionArgument>(arg => ({
      ...toArgument(arg),
      location: 'url',
    })) || []));
    args.push(...(apiFunction.headers?.match(ARGUMENT_PATTERN)?.map<FunctionArgument>(arg => ({
      ...toArgument(arg),
      location: 'headers',
    })) || []));
    args.push(...(apiFunction.auth?.match(ARGUMENT_PATTERN)?.map<FunctionArgument>(arg => ({
      ...toArgument(arg),
      location: 'auth',
    })) || []));

    if (this.isGraphQLBody(parsedBody)) {
      const graphqlVariables = getGraphqlVariables(parsedBody.graphql.query);

      const graphqlFunctionArguments = graphqlVariables.map<FunctionArgument>(graphqlVariableDefinition => ({
        ...toArgument(graphqlVariableDefinition.variable.name.value),
        location: 'body',
      }));

      if (apiFunction.graphqlIntrospectionResponse) {
        args.push(...graphqlFunctionArguments);
      } else {
        const parsedGraphqlVariablesFromBody = JSON.parse(parsedBody.graphql.variables);
        args.push(...graphqlFunctionArguments.filter(argument => {
          const value = parsedGraphqlVariablesFromBody[argument.name];
          return typeof value !== 'undefined' && value !== null;
        }));
      }
    } else {
      args.push(...((apiFunction.body?.match(ARGUMENT_PATTERN)?.map<FunctionArgument>(arg => ({
        ...toArgument(arg),
        location: 'body',
      })) || []).filter(bodyArg => !args.some(arg => arg.key === bodyArg.key))));
    }

    args.sort(compareArgumentsByRequired);

    return uniqBy(args, 'key');
  }

  private toArgument(argument: string, argumentsMetadata: ArgumentsMetadata): FunctionArgument {
    return {
      key: argument,
      name: argumentsMetadata[argument]?.name || argument,
      description: argumentsMetadata[argument]?.description || '',
      type: argumentsMetadata[argument]?.type || 'string',
      typeObject: argumentsMetadata[argument]?.typeObject,
      typeSchema: argumentsMetadata[argument]?.typeSchema && JSON.stringify(argumentsMetadata[argument]?.typeSchema),
      payload: argumentsMetadata[argument]?.payload || false,
      required: argumentsMetadata[argument]?.required !== false,
      secure: argumentsMetadata[argument]?.secure || false,
      variable: argumentsMetadata[argument]?.variable || undefined,
    };
  }

  private async getArgumentValueMap(apiFunction: ApiFunction, args: Record<string, any>) {
    const normalizeArg = (arg: any) => {
      if (typeof arg === 'string') {
        return arg
          .replace(/\n/g, '\\n')
          .replace(/\r/g, '\\r')
          .replace(/\t/g, '\\t')
          .replace(/\f/g, '\\f')
          .replace(/\b/g, '')
          .trim();
      } else if (typeof arg === 'object') {
        return JSON.stringify(arg);
      } else {
        return arg;
      }
    };

    const functionArgs = this.getFunctionArguments(apiFunction);
    const argumentValueMap = {};

    for (const arg of functionArgs) {
      if (arg.variable) {
        const variable = await this.variableService.findByPath(
          apiFunction.environmentId,
          'environment' in apiFunction ? (apiFunction.environment as Environment).tenantId : null,
          arg.variable,
        );
        argumentValueMap[arg.key] = variable ? await this.variableService.getVariableValue(variable) : undefined;
        this.logger.debug(`Argument '${arg.name}' resolved to variable ${variable?.id}`);
      } else if (arg.payload) {
        const payload = args['payload'];
        if (typeof payload !== 'object') {
          this.logger.debug(`Expecting payload as object, but it is not: ${JSON.stringify(payload)}`);
          continue;
        }
        argumentValueMap[arg.key] = normalizeArg(payload[arg.name]);
      } else {
        argumentValueMap[arg.key] = normalizeArg(args[arg.name]);
      }
    }

    return argumentValueMap;
  }

  private async toArgumentSpecification(arg: FunctionArgument): Promise<PropertySpecification> {
    return {
      name: arg.name,
      description: arg.description,
      required: arg.required == null ? true : arg.required,
      type: await this.commonService.toPropertyType(arg.name, arg.type, arg.typeObject, arg.typeSchema && JSON.parse(arg.typeSchema)),
    };
  }

  private async toArgumentSpecifications(argumentsMetadata: ArgumentsMetadata): Promise<PropertySpecification[]> {
    const argumentSpecifications: PropertySpecification[] = [];

    for (const key of Object.keys(argumentsMetadata)) {
      argumentSpecifications.push(await this.toArgumentSpecification(this.toArgument(key, argumentsMetadata)));
    }

    return argumentSpecifications;
  }

  private async resolveFunctionName(
    environmentId: string,
    name: string,
    context: string,
    transformTextCase = true,
    fixDuplicate = false,
    excludedIds?: string[],
  ) {
    if (transformTextCase) {
      name = name.replace(/([\[\]\\/{}()])/g, ' ');
      name = toCamelCase(name);
    }

    if (!fixDuplicate) {
      return name;
    }

    const originalName = name;
    let nameIdentifier = 1;
    while (!(await this.checkContextAndNameDuplicates(environmentId, context, name, excludedIds))) {
      name = `${originalName}${nameIdentifier++}`;
      if (nameIdentifier > 100) {
        throw new BadRequestException('Failed to create poly function: unambiguous function name');
      }
    }

    return name;
  }

  private getAuthorizationHeaders(auth: Auth | null) {
    if (!auth) {
      return {};
    }

    switch (auth.type) {
      case 'basic': {
        const username = auth.basic.find((item) => item.key === 'username')?.value;
        const password = auth.basic.find((item) => item.key === 'password')?.value;

        return {
          Authorization: `Basic ${Buffer.from(`${username}:${password}`).toString('base64')}`,
        };
      }
      case 'bearer': {
        const token = auth.bearer.find((item) => item.key === 'token')?.value;

        return {
          Authorization: `Bearer ${token}`,
        };
      }
      case 'apikey': {
        const inHeader = auth.apikey.find((item) => item.key === 'in')?.value === 'header';
        if (!inHeader) {
          return {};
        }

        const key = auth.apikey.find((item) => item.key === 'key')!.value;
        const value = auth.apikey.find((item) => item.key === 'value')!.value;

        return {
          [key]: value,
        };
      }
      default:
        this.logger.debug('Unknown auth type:', auth);
        return {};
    }
  }

  private getAuthorizationQueryParams(auth: Auth | null) {
    if (!auth) {
      return {};
    }

    switch (auth.type) {
      case 'apikey': {
        const inQuery = auth.apikey.find((item) => item.key === 'in')?.value === 'query';
        if (!inQuery) {
          return {};
        }

        const key = auth.apikey.find((item) => item.key === 'key')!.value;
        const value = auth.apikey.find((item) => item.key === 'value')!.value;

        return {
          [key]: value,
        };
      }
      default:
        return {};
    }
  }

  private getBodyData(body: Body): any | undefined {
    switch (body.mode) {
      case 'raw':
        if (!body.raw?.trim()) {
          return undefined;
        }
        try {
          return JSON.parse(
            body.raw.replace(/\n/g, '').replace(/\r/g, '').replace(/\t/g, '').replace(/\f/g, '').replace(/\b/g, ''),
          );
        } catch (e) {
          this.logger.debug(`Error while parsing body: ${e}`);
          return body.raw;
        }
      case 'formdata':
        return body.formdata.reduce((data, item) => Object.assign(data, { [item.key]: item.value }), {});
      case 'urlencoded':
        return body.urlencoded.reduce((data, item) => Object.assign(data, { [item.key]: item.value }), {});
      case 'graphql':
        return {
          query: body.graphql.query,
        };
      default:
        return undefined;
    }
  }

  private getContentTypeHeaders(body: Body) {
    switch (body.mode) {
      case 'raw':
        return {
          'Content-Type': 'application/json',
        };
      case 'formdata':
        return {
          'Content-Type': 'multipart/form-data',
        };
      case 'urlencoded':
        return {
          'Content-Type': 'application/x-www-form-urlencoded',
        };
      default:
        return {};
    }
  }

  private async checkContextAndNameDuplicates(environmentId: string, context: string, name: string, excludedIds?: string[]) {
    const functionPath = `${context ? `${context}.` : ''}${name.split('.').map(toCamelCase).join('.')}`;
    const paths = (await this.specsService.getSpecificationPaths(environmentId))
      .filter(path => excludedIds == null || !excludedIds.includes(path.id))
      .map(path => path.path);

    return !paths.includes(functionPath);
  }

  private normalizeName(name: string | null, apiFunction: ApiFunction) {
    if (name == null) {
      name = apiFunction.name;
    }
    return name;
  }

  private normalizeContext(context: string | null, apiFunction: ApiFunction) {
    if (context == null) {
      context = apiFunction.context;
    }

    return context;
  }

  private normalizeDescription(description: string | null, apiFunction: ApiFunction) {
    if (description == null) {
      description = apiFunction.description;
    }

    return description;
  }

  private normalizePayload(payload: string | null, apiFunction: ApiFunction) {
    if (payload == null) {
      payload = apiFunction.payload;
    } else {
      if (!payload.startsWith('$')) {
        payload = `$${payload.startsWith('[') ? '' : '.'}${payload}`;
      }
    }

    return payload;
  }

  private findDuplicatedArgumentName(args: FunctionArgument[]) {
    const names = new Set<string>();

    for (const argument of args) {
      const name = toCamelCase(argument.name);
      if (names.has(name)) {
        return name;
      }
      names.add(name);
    }
    return null;
  }

  private async resolveArgumentsMetadata(
    apiFunction: ApiFunctionArguments & Partial<Pick<ApiFunction, 'id'>>,
    variables: Variables,
    debug?: boolean,
  ) {
    const { graphqlIntrospectionResponse } = apiFunction;

    const introspectionJSONSchema = graphqlIntrospectionResponse ? getJsonSchemaFromIntrospectionQuery(JSON.parse(graphqlIntrospectionResponse)) : null;

    const functionArgs = this.getFunctionArguments(apiFunction);
    const newMetadata: ArgumentsMetadata = {};
    const metadata: ArgumentsMetadata = JSON.parse(apiFunction.argumentsMetadata || '{}');

    const parsedBody = JSON.parse(apiFunction.body || '{}');

    const isGraphQL = this.isGraphQLBody(parsedBody);

    const graphqlVariables = isGraphQL ? getGraphqlVariables(parsedBody.graphql.query) : null;

    const graphqlVariablesBody = isGraphQL ? JSON.parse(parsedBody.graphql.variables || '{}') : {};

    const resolvePayloadArguments = () => {
      if (functionArgs.length <= this.config.functionArgsParameterLimit) {
        return;
      }

      if (debug) {
        this.logger.debug(
          `Generating arguments metadata for ${
            apiFunction.id ? `function ${apiFunction.id}` : 'a new function'
          } with payload 'true' (arguments count: ${functionArgs.length})`,
        );
      }

      functionArgs.forEach((arg) => {
        if (arg.location === 'body') {
          if (newMetadata[arg.key]) {
            newMetadata[arg.key].payload = true;
          } else {
            newMetadata[arg.key] = {
              payload: true,
            };
          }
        }
      });
    };

    const assignNewMetadata = (arg: FunctionArgument, type: string, typeSchema: Record<string, any> | undefined, required?) => {
      if (newMetadata[arg.key]) {
        newMetadata[arg.key].type = type;
        newMetadata[arg.key].typeSchema = typeSchema;
        newMetadata[arg.key].required = required;
      } else {
        newMetadata[arg.key] = {
          type,
          typeSchema,
          required,
        };
      }
    };

    const resolveArgumentTypes = async () => {
      if (debug) {
        if (apiFunction.id) {
          this.logger.debug(`Resolving argument types for function ${apiFunction.id}...`);
        } else {
          this.logger.debug('Resolving argument types for new function...');
        }
      }

      for (const arg of functionArgs) {
        if (metadata[arg.key]?.type) {
          newMetadata[arg.key] = {
            ...newMetadata[arg.key],
            ...omit(metadata[arg.key], 'payload'),
          };
          continue;
        }
        const value = variables[arg.key];

        if (isGraphQL && arg.location === 'body') {
          for (const graphqlVariable of (graphqlVariables as VariableDefinitionNode[])) {
            const graphqlVariableName = graphqlVariable.variable.name.value;
            if (graphqlVariableName !== arg.name) {
              continue;
            }

            if (introspectionJSONSchema) {
              const {
                required,
                type,
                typeSchema,
              } = resolveGraphqlArgumentType(graphqlVariable.type, introspectionJSONSchema);

              assignNewMetadata(arg, type, typeSchema, required);
            } else {
              const graphqlVariableBodyValue = graphqlVariablesBody[graphqlVariableName];

              if (typeof graphqlVariableBodyValue !== 'undefined') {
                const [type, typeSchema] = await this.resolveArgumentType(JSON.stringify(graphqlVariableBodyValue));

                assignNewMetadata(arg, type, typeSchema);
              }
            }
          }
        } else {
          const [type, typeSchema] = value == null ? ['string'] : await this.resolveArgumentType(value);

          assignNewMetadata(arg, type, typeSchema);
        }
      }
    };

    const resolveSecureArguments = () => {
      functionArgs.forEach((arg) => {
        if (arg.location === 'auth') {
          if (newMetadata[arg.key]) {
            newMetadata[arg.key].secure = true;
          } else {
            newMetadata[arg.key] = {
              secure: true,
            };
          }
        }
      });
    };

    await resolvePayloadArguments();
    await resolveSecureArguments();
    await resolveArgumentTypes();

    return newMetadata;
  }

  private async resolveArgumentType(value: string) {
    return this.commonService.resolveType('Argument', value);
  }

  private async resolveArgumentsTypeSchema(apiFunction: ApiFunction, argumentsMetadata: ArgumentsMetadata) {
    for (const argKey of Object.keys(argumentsMetadata)) {
      const argMetadata = argumentsMetadata[argKey];
      if (argMetadata.type === 'object') {
        if (!argMetadata.typeObject) {
          throw new BadRequestException(`Argument '${argKey}' with type='object' is missing typeObject value`);
        }
        if (typeof argMetadata.typeObject !== 'object') {
          throw new BadRequestException(
            `Argument '${argKey}' with type='object' has invalid typeObject value (must be 'object' type)`,
          );
        }

        const [type, typeSchema] = await this.resolveArgumentType(JSON.stringify(argMetadata.typeObject));
        argMetadata.type = type;
        argMetadata.typeSchema = typeSchema;
      } else if (argMetadata.typeSchema) {
        let typeSchema: Record<string, any>;
        try {
          typeSchema = typeof argMetadata.typeSchema === 'object' ? argMetadata.typeSchema : JSON.parse(argMetadata.typeSchema);
        } catch (e) {
          throw new BadRequestException(`Argument '${argKey}' with typeSchema='${argMetadata.typeSchema}' is invalid`);
        }
        if (!await this.commonService.validateJsonMetaSchema(typeSchema)) {
          throw new BadRequestException(`Argument '${argKey}' with typeSchema='${argMetadata.typeSchema}' is not valid JSON schema`);
        }
      }
    }

    return argumentsMetadata;
  }

  private async checkArgumentsMetadata(apiFunction: ApiFunction, argumentsMetadata: ArgumentsMetadata) {
    const functionArgs = this.getFunctionArguments(apiFunction);

    for (const key of Object.keys(argumentsMetadata)) {
      const argMetadata = argumentsMetadata[key];
      if (!functionArgs.find((arg) => arg.key === key)) {
        throw new BadRequestException(`Argument '${key}' not found in function`);
      }
      if (argMetadata.variable) {
        const variable = await this.variableService.findByPath(
          apiFunction.environmentId,
          'environment' in apiFunction ? (apiFunction.environment as Environment).tenantId : null,
          argMetadata.variable,
        );
        if (!variable) {
          throw new BadRequestException(`Variable on path '${argMetadata.variable}' not found.`);
        }
      }
    }
  }

  private mergeArgumentsMetadata(argumentsMetadata: string | null, updatedArgumentsMetadata: ArgumentsMetadata | null) {
    return mergeWith(JSON.parse(argumentsMetadata || '{}'), updatedArgumentsMetadata || {}, (objValue, srcValue) => {
      if (objValue?.typeObject && srcValue?.typeObject) {
        return {
          ...objValue,
          ...srcValue,
          typeObject: srcValue.typeObject,
        };
      }
      if (Array.isArray(objValue) && Array.isArray(srcValue)) {
        return srcValue;
      }
    });
  }

  private async findApiFunctionForRetraining(
    apiFunctions: ApiFunction[],
    body: string,
    headers: string,
    url: string,
    variables: Variables,
    auth: string | null,
  ): Promise<ApiFunction | null> {
    let apiFunction: ApiFunction | null = null;

    for (const currentApiFunction of apiFunctions) {
      const newArgumentsMetaData = await this.resolveArgumentsMetadata(
        {
          argumentsMetadata: currentApiFunction.argumentsMetadata,
          auth,
          body,
          headers,
          url,
          id: currentApiFunction.id,
          graphqlIntrospectionResponse: null,
        },
        variables,
      );

      const parsedCurrentArgumentsMetaData = JSON.parse(
        currentApiFunction.argumentsMetadata || '{}',
      ) as ArgumentsMetadata;

      const equalArgumentsCount = Object.keys(parsedCurrentArgumentsMetaData).length === Object.keys(newArgumentsMetaData).length;
      if (equalArgumentsCount && apiFunction) {
        throw new BadRequestException('There exist more than 1 api function with same arguments, use { id: string } on polyData Postman environment variable to specify which one do you want to retrain.');
      }

      // Check arguments length difference.
      if (!equalArgumentsCount) {
        continue;
      }

      // Check arguments type difference.
      if (
        !Object.keys(parsedCurrentArgumentsMetaData).every((key) => {
          return (
            newArgumentsMetaData.hasOwnProperty(key) &&
            parsedCurrentArgumentsMetaData[key].type === newArgumentsMetaData[key].type
          );
        })
      ) {
        continue;
      }

      apiFunction = currentApiFunction;
    }

    return apiFunction;
  }

  private async getCustomFunctionAIData(description: string, args: FunctionArgument[], code: string) {
    const {
      description: aiDescription,
      arguments: aiArguments,
    } = await this.aiService.getFunctionDescription(
      '',
      '',
      description,
      await Promise.all(args.map(arg => this.toArgumentSpecification(arg))),
      '',
      '',
      code,
    );

    return {
      description: aiDescription,
      arguments: aiArguments || [],
    };
  }

  private async isApiFunctionAITrainingEnabled(environment: Environment) {
    const trainingDataCfgVariable = await this.configVariableService.getOneParsed<TrainingDataGeneration>(ConfigVariableName.TrainingDataGeneration, environment.tenantId, environment.id);

    return trainingDataCfgVariable?.value.apiFunctions;
  }

  private async isCustomFunctionAITrainingEnabled(environment: Environment, serverFunction: boolean) {
    const trainingDataCfgVariable = await this.configVariableService.getOneParsed<TrainingDataGeneration>(ConfigVariableName.TrainingDataGeneration, environment.tenantId, environment.id);

    return (trainingDataCfgVariable?.value.clientFunctions && !serverFunction) || (trainingDataCfgVariable?.value.serverFunctions && serverFunction);
  }

  private async getResponseType(response: any, payload: string | null): Promise<string> {
    const responseObject = response
      ? this.commonService.getPathContent(response, payload)
      : null;
    const [type, typeSchema] = responseObject
      ? await this.commonService.resolveType('ResponseType', JSON.stringify(responseObject))
      : ['void'];

    return type === 'object' ? JSON.stringify(typeSchema) : type;
  }

  private filterJSONComments(jsonString: string) {
    return stripComments(jsonString);
  }

  private getSanitizedRawBody(apiFunction: ApiFunction, argumentsMetadata: ArgumentsMetadata, argumentValueMap: Record<string, any>): Body {
    const uuidRemovableKeyValue = crypto.randomUUID();

    const body = JSON.parse(apiFunction.body || '{}') as Body;

    const parsedArgumentsMetadata = Object.entries(argumentsMetadata).reduce<Record<string, FunctionArgument>>((acum, [key]) => {
      return {
        ...acum,
        [key]: this.toArgument(key, argumentsMetadata),
      };
    }, {});

    const clonedArgumentValueMap = cloneDeep(argumentValueMap);

    const sanitizeSringArgumentValue = (name: string, quoted: boolean) => {
      const escapeRegularArgumentString = () => {
        // Escape string values, we should  only escape double quotes to avoid breaking json syntax on mustache template.
        const escapedString = (clonedArgumentValueMap[name] || uuidRemovableKeyValue).replace(/"/g, '\\"');

        clonedArgumentValueMap[name] = quoted ? escapedString : `"${escapedString}"`;
      };

      try {
        const parsedValue = JSON.parse(clonedArgumentValueMap[name]);

        /*
          If function argument string is an stringified JSON we should stringify it again since it will be included inside a key value in the
          final rendered mustache template.
        */
        if (isPlainObject(parsedValue) || Array.isArray(parsedValue)) {
          const doubleStringifiedValue = JSON.stringify(clonedArgumentValueMap[name]);

          if (quoted) {
            // Removed first and last double quotes since they are already present on mustache template.
            clonedArgumentValueMap[name] = `${doubleStringifiedValue.replace(/^"/, '').replace(/"$/, '')}`;
          } else {
            clonedArgumentValueMap[name] = doubleStringifiedValue;
          }
        } else {
          // Valid JSON string case, they are stringified strings, like JSON.stringify('foo') = '"foo"'
          escapeRegularArgumentString();
        }
      } catch (err) {
        // Invalid JSON but value it is still a string
        escapeRegularArgumentString();
      }
    };

    const sanitizeNonStringOptionalArgument = (name: string, quoted: boolean) => {
      /*
        We should set a "fake value" for optional arguments that are not strings and weren't provided on execution call from client side.
        If not, since, non string arguments are specified on json raw as mustache syntax like `"data": {{data}}`, we would be building
        an invalid json string since non string arguments are non enclosed by double quotes.
        At the end of `getSanitizedRawBody`, before returning valid stringyfied object, we can remove this non provided arguments matching them
        by our "fake value" in this function.
      */
      if (typeof clonedArgumentValueMap[name] === 'undefined') {
        if (!quoted) {
          clonedArgumentValueMap[name] = `"${uuidRemovableKeyValue}"`; // We should enclose fake value in double quotes since they are always unquoted.
        }
      }
    };

    const foundArgs: {
      quoted: boolean,
      name: string,
    }[] = [];

    const pushFoundArg = (arg: string, quoted: boolean) => {
      foundArgs.push({
        quoted,
        name: arg.replace('{{', '').replace('}}', ''),
      });
    };

    if (body.mode === 'raw') {
      const unquotedArgsRegexp = /(?<!\\")\{\{.+?\}\}(?!\\")/ig;
      const quotedArgsRegexp = /(?<=\\")\{\{.+?\}\}(?=\\")/ig;
      const bodyString = apiFunction.body || '';

      const unquotedArgsMatchResult = bodyString.match(unquotedArgsRegexp) || [];
      const quotedArgsMatchResult = bodyString.match(quotedArgsRegexp) || [];
      this.logger.debug(`Api function body: ${JSON.stringify(body)}`);
      this.logger.debug(`Arguments metadata for sanitization: ${JSON.stringify(argumentsMetadata)}`);
      this.logger.debug(`Cloned arguments metadata for sanitization: ${JSON.stringify(parsedArgumentsMetadata)}`);
      this.logger.debug(`Arguments value map for sanitization: ${JSON.stringify(argumentValueMap)}`);
      this.logger.debug(`Sanitizing unquoted arguments: ${JSON.stringify(unquotedArgsMatchResult)}`);
      this.logger.debug(`Sanitizing quoted arguments: ${JSON.stringify(quotedArgsMatchResult)}`);

      for (const unquotedArg of unquotedArgsMatchResult) {
        pushFoundArg(unquotedArg, false);
      }

      for (const quotedArg of quotedArgsMatchResult) {
        pushFoundArg(quotedArg, true);
      }

      for (const arg of foundArgs) {
        if (parsedArgumentsMetadata[arg.name]?.type === 'string') {
          sanitizeSringArgumentValue(arg.name, arg.quoted);
        } else {
          sanitizeNonStringOptionalArgument(arg.name, arg.quoted);
        }
      }

      const renderedContent = mustache.render(body.raw || '{}', clonedArgumentValueMap, {}, {
        escape(text) {
          return text;
        },
      });

      this.logger.debug(`Rendered content after sanitization: ${renderedContent}`);

      const parsedObjectFromRenderedContent = JSON.parse(renderedContent);

      for (const [key, value] of Object.entries(parsedObjectFromRenderedContent)) {
        if (value === uuidRemovableKeyValue) {
          delete parsedObjectFromRenderedContent[key];
        }
      }

      return {
        ...body,
        raw: JSON.stringify(parsedObjectFromRenderedContent),
      };
    }

    return JSON.parse(mustache.render(apiFunction.body || '{}', argumentValueMap));
  }

  private async resolveVisibility<T extends { environment: Environment & { tenant: Tenant }, context: string | null }>(
    tenant: Tenant,
    environment: Environment,
    entity: T,
  ): Promise<T & { hidden: boolean }> {
    const {
      defaultHidden = false,
      visibleContexts = null,
    } = await this.configVariableService.getEffectiveValue<PublicVisibilityValue>(
      ConfigVariableName.PublicVisibility,
      tenant.id,
      environment.id,
    ) || {};

    return {
      ...entity,
      hidden: !this.commonService.isPublicVisibilityAllowed(entity, defaultHidden, visibleContexts),
    };
  }

  private mergeCustomFunctionArgumentsMetadata(argumentsMetadataString: string, updatedArgumentsMetadata: ArgumentsMetadata) {
    const argumentsMetadata = JSON.parse(argumentsMetadataString || '[]');

    return argumentsMetadata.reduce((acum, argument) => {
      return acum.concat({
        ...argument,
        ...updatedArgumentsMetadata[argument.key],
      });
    }, []);
  }
}<|MERGE_RESOLUTION|>--- conflicted
+++ resolved
@@ -19,7 +19,6 @@
 import { ApiFunction, CustomFunction, Environment, Tenant } from '@prisma/client';
 import { PrismaService } from 'prisma/prisma.service';
 import {
-  ApiFunctionDetailsDto,
   ApiFunctionPublicDetailsDto,
   ApiFunctionResponseDto,
   ApiFunctionSpecification,
@@ -213,14 +212,6 @@
     };
   }
 
-<<<<<<< HEAD
-  apiFunctionToDetailsDto(apiFunction: ApiFunction): ApiFunctionDetailsDto {
-    return {
-      ...this.apiFunctionToBasicDto(apiFunction),
-      arguments: this.getFunctionArguments(apiFunction)
-        .map(arg => omit(arg, 'location')),
-      enabledRedirect: apiFunction.enableRedirect,
-=======
   apiFunctionToDetailsDto(apiFunction: ApiFunction): FunctionDetailsDto {
     const argumentsList = this.getFunctionArguments(apiFunction)
       .map<Omit<FunctionArgument<Record<string, any>>, 'location'>>(arg => ({
@@ -231,7 +222,7 @@
     return {
       ...this.apiFunctionToBasicDto(apiFunction),
       arguments: argumentsList,
->>>>>>> 402b2d65
+      enabledRedirect: apiFunction.enableRedirect,
     };
   }
 
