--- conflicted
+++ resolved
@@ -108,16 +108,11 @@
     };
   }
 
-<<<<<<< HEAD
   apiFunctionToDetailsDto(apiFunction: ApiFunction): FunctionDetailsDto {
     return {
       ...this.apiFunctionToBasicDto(apiFunction),
       arguments: this.getFunctionArguments(apiFunction),
     };
-=======
-  private filterDisabledValues<T extends PostmanVariableEntry>(values: T[]) {
-    return values.filter(({ disabled }) => !disabled);
->>>>>>> 11729adb
   }
 
   createApiFunction(data: Omit<Prisma.ApiFunctionCreateInput, 'createdAt'>): Promise<ApiFunction> {
@@ -130,12 +125,8 @@
   }
 
   async teach(
-<<<<<<< HEAD
+    id: string | null,
     environmentId: string,
-=======
-    id: string | null,
-    user: User,
->>>>>>> 11729adb
     url: string,
     body: Body,
     name: string | null,
@@ -157,15 +148,6 @@
       );
     }
 
-<<<<<<< HEAD
-    const apiFunction = await this.prisma.apiFunction.findFirst({
-      where: {
-        environmentId,
-        url: templateUrl,
-        method,
-      },
-    });
-=======
     let apiFunction: ApiFunction | null = null;
 
     const finalAuth = templateAuth ? JSON.stringify(templateAuth) : null;
@@ -177,9 +159,7 @@
 
       const apiFunctions = await this.prisma.apiFunction.findMany({
         where: {
-          user: {
-            id: user.id,
-          },
+          environmentId,
           url: {
             startsWith: `${urlObject.origin}${urlObject.pathname}`,
           },
@@ -200,7 +180,7 @@
     } else if (id !== 'new') {
       apiFunction = await this.prisma.apiFunction.findFirst({
         where: {
-          publicId: id,
+          id,
         },
       });
 
@@ -225,7 +205,6 @@
     if (id === null && !apiFunction) {
       this.logger.debug(`Creating new poly function...`);
     }
->>>>>>> 11729adb
 
     response = this.commonService.trimDownObject(response, 1);
 
@@ -287,12 +266,8 @@
           id: apiFunction.id,
         },
         data: {
-<<<<<<< HEAD
-          name: await this.resolveFunctionName(environmentId, name, finalContext, true, true, [apiFunction.id]),
-=======
           ...upsertPayload,
-          name: await this.resolveFunctionName(user, finalName, finalContext, true, true, [apiFunction.publicId]),
->>>>>>> 11729adb
+          name: await this.resolveFunctionName(environmentId, finalName, finalContext, true, true, [apiFunction.id]),
           argumentsMetadata: await this.resolveArgumentsMetadata(
             {
               argumentsMetadata: apiFunction.argumentsMetadata,
@@ -319,12 +294,8 @@
             id: environmentId,
           }
         },
-<<<<<<< HEAD
-        name: await this.resolveFunctionName(environmentId, name, finalContext, true, true),
-=======
         ...upsertPayload,
-        name: await this.resolveFunctionName(user, finalName, finalContext, true, true),
->>>>>>> 11729adb
+        name: await this.resolveFunctionName(environmentId, finalName, finalContext, true, true),
         argumentsMetadata: await this.resolveArgumentsMetadata(
           {
             argumentsMetadata: null,
@@ -862,7 +833,7 @@
     };
   }
 
-  private filterDisabledValues<T extends { [k: string]: string | boolean }>(values: T[]) {
+  private filterDisabledValues<T extends PostmanVariableEntry>(values: T[]) {
     return values.filter(({ disabled }) => !disabled);
   }
 
@@ -1382,22 +1353,6 @@
       }
     }
   }
-<<<<<<< HEAD
-=======
-
-  async updateAllServerFunctions(user: User) {
-    this.logger.debug(`Updating all server functions. Invoked by user ${user.id}...`);
-    const serverFunctions = await this.prisma.customFunction.findMany({
-      where: {
-        serverSide: true,
-      },
-    });
-
-    for (const serverFunction of serverFunctions) {
-      this.logger.debug(`Updating server function ${serverFunction.id}...`);
-      await this.faasService.updateFunction(serverFunction.publicId, user.apiKey);
-    }
-  }
 
   private async findApiFunctionForRetraining(
     apiFunctions: ApiFunction[],
@@ -1450,5 +1405,4 @@
 
     return apiFunction;
   }
->>>>>>> 11729adb
 }