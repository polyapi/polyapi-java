--- conflicted
+++ resolved
@@ -2,7 +2,6 @@
 import {
   BadRequestException,
   ConflictException,
-  ForbiddenException,
   forwardRef,
   HttpException,
   HttpStatus,
@@ -17,7 +16,7 @@
 import { catchError, lastValueFrom, map, of } from 'rxjs';
 import mustache from 'mustache';
 import mergeWith from 'lodash/mergeWith';
-import { CustomFunction, Prisma, SystemPrompt, ApiFunction, User, Environment } from '@prisma/client';
+import { CustomFunction, Prisma, SystemPrompt, ApiFunction, Environment } from '@prisma/client';
 import { PrismaService } from 'prisma/prisma.service';
 import {
   ArgumentsMetadata,
@@ -99,7 +98,6 @@
     });
   }
 
-<<<<<<< HEAD
   apiFunctionToBasicDto(apiFunction: ApiFunction): FunctionBasicDto {
     return {
       id: apiFunction.id,
@@ -107,34 +105,6 @@
       context: apiFunction.context,
       description: apiFunction.description,
     };
-=======
-  private async resolveFunctionName(
-    user: User,
-    name: string,
-    context: string,
-    transformTextCase = true,
-    fixDuplicate = false,
-    excludedIds?: string[],
-  ) {
-    if (transformTextCase) {
-      name = name.replace(/([\[\]\\/{}()])/g, ' ');
-    }
-
-    if (!fixDuplicate) {
-      return name;
-    }
-
-    const originalName = name;
-    let nameIdentifier = 1;
-    while (!(await this.checkContextAndNameDuplicates(user, context, name, excludedIds))) {
-      name = `${originalName}${nameIdentifier++}`;
-      if (nameIdentifier > 100) {
-        throw new BadRequestException(`Failed to create poly function: unambiguous function name`);
-      }
-    }
-
-    return name;
->>>>>>> 0b9af7ab
   }
 
   apiFunctionToDetailsDto(apiFunction: ApiFunction): FunctionDetailsDto {
@@ -188,15 +158,7 @@
 
       const apiFunctions = await this.prisma.apiFunction.findMany({
         where: {
-<<<<<<< HEAD
           environmentId,
-          url: {
-            startsWith: `${urlObject.origin}${urlObject.pathname}`,
-          },
-=======
-          user: {
-            id: user.id,
-          },
           OR: [
             {
               url: {
@@ -207,7 +169,6 @@
               url: templateUrl
             }
           ],
->>>>>>> 0b9af7ab
           method,
         },
       });
@@ -360,7 +321,6 @@
     };
   }
 
-<<<<<<< HEAD
   async updateApiFunction(
     apiFunction: ApiFunction,
     name: string | null,
@@ -372,31 +332,6 @@
 ) {
     if (name != null || context != null) {
       name = name ? await this.resolveFunctionName(apiFunction.environmentId, name, apiFunction.context, false) : null;
-=======
-  getFunctionArguments(apiFunction: ApiFunctionArguments): FunctionArgument[] {
-    const toArgument = (arg: string) => this.toArgument(arg, JSON.parse(apiFunction.argumentsMetadata || '{}'));
-    const args: FunctionArgument[] = [];
-
-    args.push(...(apiFunction.url.match(ARGUMENT_PATTERN)?.map<FunctionArgument>(arg => ({
-      ...toArgument(arg),
-      location: 'url'
-    })) || []));
-    args.push(...(apiFunction.headers?.match(ARGUMENT_PATTERN)?.map<FunctionArgument>(arg => ({
-      ...toArgument(arg),
-      location: 'headers'
-    })) || []));
-    args.push(...(apiFunction.auth?.match(ARGUMENT_PATTERN)?.map<FunctionArgument>(arg => ({
-      ...toArgument(arg),
-      location: 'auth'
-    })) || []));
-    
-    const bodyArgs = (apiFunction.body?.match(ARGUMENT_PATTERN)?.map<FunctionArgument>(arg => ({
-      ...toArgument(arg),
-      location: 'body'
-    })) || []).filter(bodyArg => !args.some(arg => arg.key === bodyArg.key));
-
-    args.push(...bodyArgs);
->>>>>>> 0b9af7ab
 
       if (
         !(await this.checkContextAndNameDuplicates(apiFunction.environmentId, context == null
@@ -929,10 +864,25 @@
     const toArgument = (arg: string) => this.toArgument(arg, JSON.parse(apiFunction.argumentsMetadata || '{}'));
     const args: FunctionArgument[] = [];
 
-    args.push(...(apiFunction.url.match(ARGUMENT_PATTERN)?.map(toArgument) || []));
-    args.push(...(apiFunction.headers?.match(ARGUMENT_PATTERN)?.map(toArgument) || []));
-    args.push(...(apiFunction.body?.match(ARGUMENT_PATTERN)?.map(toArgument) || []));
-    args.push(...(apiFunction.auth?.match(ARGUMENT_PATTERN)?.map(toArgument) || []));
+    args.push(...(apiFunction.url.match(ARGUMENT_PATTERN)?.map<FunctionArgument>(arg => ({
+      ...toArgument(arg),
+      location: 'url'
+    })) || []));
+    args.push(...(apiFunction.headers?.match(ARGUMENT_PATTERN)?.map<FunctionArgument>(arg => ({
+      ...toArgument(arg),
+      location: 'headers'
+    })) || []));
+    args.push(...(apiFunction.auth?.match(ARGUMENT_PATTERN)?.map<FunctionArgument>(arg => ({
+      ...toArgument(arg),
+      location: 'auth'
+    })) || []));
+
+    const bodyArgs = (apiFunction.body?.match(ARGUMENT_PATTERN)?.map<FunctionArgument>(arg => ({
+      ...toArgument(arg),
+      location: 'body'
+    })) || []).filter(bodyArg => !args.some(arg => arg.key === bodyArg.key));
+
+    args.push(...bodyArgs);
 
     args.sort(compareArgumentsByRequired);
 
@@ -1032,7 +982,6 @@
   ) {
     if (transformTextCase) {
       name = name.replace(/([\[\]\\/{}()])/g, ' ');
-      name = toCamelCase(name);
     }
 
     if (!fixDuplicate) {
