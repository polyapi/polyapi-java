import {
  BadRequestException,
  ConflictException,
  forwardRef,
  HttpStatus,
  Inject,
  Injectable,
  InternalServerErrorException,
  Logger,
  NotFoundException,
  OnModuleInit,
} from '@nestjs/common';
import { toCamelCase, toPascalCase } from '@guanghechen/helper-string';
import { HttpService } from '@nestjs/axios';
import { catchError, lastValueFrom, map, of } from 'rxjs';
import mustache from 'mustache';
import { ApiFunction, CustomFunction, Environment } from '@prisma/client';
import { PrismaService } from 'prisma/prisma.service';
import {
  ApiFunctionResponseDto,
  ApiFunctionSpecification,
  ArgumentsMetadata,
  Auth,
  Body,
  ConfigVariableName,
  CustomFunctionSpecification,
  FunctionArgument,
  FunctionBasicDto,
  FunctionDetailsDto,
  Header,
  Method,
  PostmanVariableEntry,
  PropertySpecification,
  ServerFunctionSpecification,
  TrainingDataGeneration,
  Variables,
  Visibility,
} from '@poly/model';
import { EventService } from 'event/event.service';
import { AxiosError } from 'axios';
import { CommonService } from 'common/common.service';
import { PathError } from 'common/path-error';
import { ConfigService } from 'config/config.service';
import { AiService } from 'ai/ai.service';
import { compareArgumentsByRequired } from 'function/comparators';
import { FaasService } from 'function/faas/faas.service';
import { KNativeFaasService } from 'function/faas/knative/knative-faas.service';
import { transpileCode } from 'function/custom/transpiler';
import { SpecsService } from 'specs/specs.service';
import { ApiFunctionArguments } from './types';
import { mergeWith, omit, uniqBy } from 'lodash';
import { ConfigVariableService } from 'config-variable/config-variable.service';
import { VariableService } from 'variable/variable.service';

const ARGUMENT_PATTERN = /(?<=\{\{)([^}]+)(?=\})/g;

mustache.escape = (text) => {
  if (typeof text === 'string') {
    return text.replace(/"/g, '\\"');
  } else {
    return text;
  }
};

@Injectable()
export class FunctionService implements OnModuleInit {
  private readonly logger: Logger = new Logger(FunctionService.name);
  private readonly faasService: FaasService;

  constructor(
    private readonly commonService: CommonService,
    private readonly config: ConfigService,
    private readonly prisma: PrismaService,
    private readonly httpService: HttpService,
    private readonly eventService: EventService,
    private readonly aiService: AiService,
    @Inject(forwardRef(() => SpecsService))
    private readonly specsService: SpecsService,
    private readonly configVariableService: ConfigVariableService,
    private readonly variableService: VariableService,
  ) {
    this.faasService = new KNativeFaasService(config, httpService);
  }

  async onModuleInit() {
    await this.faasService.init();
  }

  async getApiFunctions(environmentId: string, contexts?: string[], names?: string[], ids?: string[], includePublic = false, includeTenant = false) {
    return this.prisma.apiFunction.findMany({
      where: {
        AND: [
          {
            OR: [
              { environmentId },
              includePublic
                ? this.commonService.getPublicVisibilityFilterCondition()
                : {},
            ],
          },
          {
            OR: this.commonService.getContextsNamesIdsFilterConditions(contexts, names, ids),
          },
        ],
      },
      orderBy: [{ createdAt: 'desc' }, { id: 'desc' }],
      include: includeTenant
        ? {
            environment: {
              include: {
                tenant: true,
              },
            },
          }
        : undefined,
    });
  }

  async findApiFunction(id: string) {
    return this.prisma.apiFunction.findFirst({
      where: {
        id,
      },
    });
  }

  apiFunctionToBasicDto(apiFunction: ApiFunction): FunctionBasicDto {
    return {
      id: apiFunction.id,
      name: apiFunction.name,
      context: apiFunction.context,
      description: apiFunction.description,
      visibility: apiFunction.visibility as Visibility,
    };
  }

  apiFunctionToDetailsDto(apiFunction: ApiFunction): FunctionDetailsDto {
    return {
      ...this.apiFunctionToBasicDto(apiFunction),
      arguments: this.getFunctionArguments(apiFunction)
        .map(arg => omit(arg, 'location')),
    };
  }

  async createOrUpdateApiFunction(
    id: string | null,
    environment: Environment,
    url: string,
    body: Body,
    requestName: string,
    name: string | null,
    context: string | null,
    description: string | null,
    payload: string | null,
    response: any,
    variables: Variables,
    statusCode: number,
    templateHeaders: Header[],
    method: Method,
    templateUrl: string,
    templateBody: Body,
    templateAuth?: Auth,
  ): Promise<ApiFunction> {
    if (!(statusCode >= HttpStatus.OK && statusCode < HttpStatus.AMBIGUOUS)) {
      throw new BadRequestException(
        `Api response status code should be between ${HttpStatus.OK} and ${HttpStatus.AMBIGUOUS}.`,
      );
    }

    let apiFunction: ApiFunction | null = null;

    const finalAuth = templateAuth ? JSON.stringify(templateAuth) : null;
    const finalBody = JSON.stringify(this.getBodyWithContentFiltered(templateBody));
    const finalHeaders = JSON.stringify(this.filterDisabledValues(templateHeaders));

    if (id === null) {
      const templateBaseUrl = templateUrl.split('?')[0];

      const apiFunctions = await this.prisma.apiFunction.findMany({
        where: {
          environmentId: environment.id,
          OR: [
            {
              url: {
                startsWith: `${templateBaseUrl}?`,
              },
            },
            {
              url: templateUrl,
            },
          ],
          method,
        },
      });

      if (apiFunctions.length) {
        apiFunction = await this.findApiFunctionForRetraining(
          apiFunctions,
          finalBody,
          finalHeaders,
          templateUrl,
          variables,
          finalAuth,
        );
      }
    } else if (id !== 'new') {
      apiFunction = await this.prisma.apiFunction.findFirst({
        where: {
          id,
        },
      });

      if (!apiFunction) {
        throw new NotFoundException(`Function not found for id ${id}.`);
      }

      this.logger.debug(`Explicitly retraining function with id ${id}.`);
    }

    const willRetrain = (id === null || id !== 'new') && apiFunction !== null;

    if (id === 'new') {
      this.logger.debug('Explicitly avoid retrain.');
      this.logger.debug('Creating a new poly function...');
    }

    if (id === null && willRetrain && apiFunction) {
      this.logger.debug(`Found existing function ${apiFunction.id} for retraining. Updating...`);
    }

    if (id === null && !apiFunction) {
      this.logger.debug('Creating new poly function...');
    }

    response = this.commonService.trimDownObject(response, 1);

    if ((!name || !context || !description) && !willRetrain) {
      if (await this.isApiFunctionAITrainingEnabled(environment)) {
        const {
          name: aiName,
          description: aiDescription,
          context: aiContext,
        } = await this.aiService.getFunctionDescription(
          url,
          apiFunction?.method || method,
          description || apiFunction?.description || '',
          JSON.stringify(this.commonService.trimDownObject(this.getBodyData(body))),
          JSON.stringify(response),
        );

<<<<<<< HEAD
        if (!name) {
          name = this.commonService.sanitizeNameIdentifier(aiName);
        }
        if (!context && !apiFunction?.context) {
          context = this.commonService.sanitizeContextIdentifier(aiContext);
        }
        if (!description && !apiFunction?.description) {
          description = aiDescription;
        }
=======
      if (!name) {
        name = aiName ? this.commonService.sanitizeNameIdentifier(aiName) : this.commonService.sanitizeNameIdentifier(requestName);
      }
      if (!context && !apiFunction?.context) {
        context = this.commonService.sanitizeContextIdentifier(aiContext);
      }
      if (!description && !apiFunction?.description) {
        description = aiDescription;
>>>>>>> 9018b827
      }
    }

    if (apiFunction) {
      name = this.normalizeName(name, apiFunction);
      context = this.normalizeContext(context, apiFunction);
      description = this.normalizeDescription(description, apiFunction);
      payload = this.normalizePayload(payload, apiFunction);
    }

    this.logger.debug(
      `Normalized: name: ${name}, context: ${context}, description: ${description}, payload: ${payload}`,
    );

    const finalContext = context?.trim() || '';
    const finalName = name?.trim() ? name : requestName;
    const finalDescription = description || '';

    if (!finalName) {
      throw new BadRequestException('Couldn\'t infer function name neither from user, ai service or postman request name.');
    }

    await this.throwErrIfInvalidResponse(response, payload, context || '', finalName);

    const upsertPayload = {
      context: finalContext,
      description: finalDescription,
      payload,
      response: JSON.stringify(response),
      body: finalBody,
      headers: finalHeaders,
      auth: finalAuth,
      url: templateUrl,
    };

    if (apiFunction && willRetrain) {
      return this.prisma.apiFunction.update({
        where: {
          id: apiFunction.id,
        },
        data: {
          ...upsertPayload,
          name: await this.resolveFunctionName(environment.id, finalName, finalContext, true, true, [apiFunction.id]),
          argumentsMetadata: await this.resolveArgumentsMetadata(
            {
              argumentsMetadata: apiFunction.argumentsMetadata,
              auth: finalAuth,
              body: finalBody,
              headers: finalHeaders,
              url: templateUrl,
              id: apiFunction.id,
            },
            variables,
          ),
        },
      });
    }

    return this.prisma.apiFunction.create({
      data: {
        environment: {
          connect: {
            id: environment.id,
          },
        },
        ...upsertPayload,
        name: await this.resolveFunctionName(environment.id, finalName, finalContext, true, true),
        argumentsMetadata: await this.resolveArgumentsMetadata(
          {
            argumentsMetadata: null,
            url: templateUrl,
            auth: finalAuth,
            body: finalBody,
            headers: finalHeaders,
          },
          variables,
        ),
        method,
      },
    });
  }

  async updateApiFunction(
    apiFunction: ApiFunction,
    name: string | null,
    context: string | null,
    description: string | null,
    argumentsMetadata: ArgumentsMetadata | null,
    response: any,
    payload: string | null,
    visibility: Visibility | null,
  ) {
    if (name != null || context != null) {
      name = name ? await this.resolveFunctionName(apiFunction.environmentId, name, apiFunction.context, true) : null;

      if (
        !(await this.checkContextAndNameDuplicates(apiFunction.environmentId, context == null
          ? apiFunction.context || ''
          : context, name || apiFunction.name, [apiFunction.id]))
      ) {
        throw new ConflictException(`Function with name ${name} and context ${context} already exists.`);
      }
    }

    if (argumentsMetadata != null) {
      await this.checkArgumentsMetadata(apiFunction, argumentsMetadata);
      argumentsMetadata = await this.resolveArgumentsTypeDeclarations(apiFunction, argumentsMetadata);
    }

    argumentsMetadata = this.mergeArgumentsMetadata(apiFunction.argumentsMetadata, argumentsMetadata);

    const duplicatedArgumentName = this.findDuplicatedArgumentName(
      this.getFunctionArguments({
        ...apiFunction,
        argumentsMetadata: JSON.stringify(argumentsMetadata),
      }),
    );
    if (duplicatedArgumentName) {
      throw new ConflictException(`Function has duplicated arguments: ${duplicatedArgumentName}`);
    }

    this.logger.debug(
      `Updating URL function ${apiFunction.id} with name ${name}, context ${context}, description ${description}`,
    );

    const finalContext = (context == null ? apiFunction.context : context).trim();
    const finalName = name || apiFunction.name;

    await this.throwErrIfInvalidResponse(response, payload, finalContext, finalName);

    return this.prisma.apiFunction.update({
      where: {
        id: apiFunction.id,
      },
      data: {
        name: finalName,
        context: finalContext,
        description: description == null ? apiFunction.description : description,
        argumentsMetadata: JSON.stringify(argumentsMetadata),
        ...(response ? { response: JSON.stringify(response) } : null),
        visibility: visibility == null ? apiFunction.visibility : visibility,
      },
    });
  }

  async executeApiFunction(apiFunction: ApiFunction, args: Record<string, any>, clientId: string | null = null): Promise<ApiFunctionResponseDto | null> {
    this.logger.debug(`Executing function ${apiFunction.id}...`);

    const argumentValueMap = await this.getArgumentValueMap(apiFunction, args);
    const url = mustache.render(apiFunction.url, argumentValueMap);
    const method = apiFunction.method;
    const auth = apiFunction.auth ? JSON.parse(mustache.render(apiFunction.auth, argumentValueMap)) : null;
    const body = JSON.parse(mustache.render(apiFunction.body || '{}', argumentValueMap));
    const params = {
      ...this.getAuthorizationQueryParams(auth),
    };
    const headers = {
      ...JSON.parse(mustache.render(apiFunction.headers || '[]', argumentValueMap)).reduce(
        (headers, header) => Object.assign(headers, { [header.key]: header.value }),
        {},
      ),
      ...this.getContentTypeHeaders(body),
      ...this.getAuthorizationHeaders(auth),
    };

    this.logger.debug(
      `Performing HTTP request ${method} ${url} (id: ${apiFunction.id})...\nHeaders:\n${JSON.stringify(
        headers,
      )}\nBody:\n${JSON.stringify(body)}`,
    );

    return lastValueFrom(
      this.httpService
        .request({
          url,
          method,
          headers,
          params,
          data: this.getBodyData(body),
        })
        .pipe(
          map((response) => {
            const processData = () => {
              try {
                const payloadResponse = this.commonService.getPathContent(response.data, apiFunction.payload);
                if (response.data !== payloadResponse) {
                  this.logger.debug(
                    `Payload response (id: ${apiFunction.id}, payload: ${apiFunction.payload}):\n${JSON.stringify(
                      payloadResponse,
                    )}`,
                  );
                }
                return payloadResponse;
              } catch (e) {
                return response;
              }
            };

            this.logger.debug(`Raw response (id: ${apiFunction.id}):\nStatus: ${response.status}\n${JSON.stringify(response.data)}`);

            return {
              status: response.status,
              headers: response.headers,
              data: processData(),
            } as ApiFunctionResponseDto;
          }),
        )
        .pipe(
          catchError((error: AxiosError) => {
            this.logger.error(`Error while performing HTTP request (id: ${apiFunction.id}): ${error}`);

            const functionPath = `${apiFunction.context ? `${apiFunction.context}.` : ''}${apiFunction.name}`;
            const errorEventSent = this.eventService.sendErrorEvent(clientId, functionPath, this.eventService.getEventError(error));

            if (error.response) {
              return of(
                {
                  status: error.response.status,
                  headers: error.response.headers,
                  data: error.response.data,
                } as ApiFunctionResponseDto,
              );
            } else if (!errorEventSent) {
              throw new InternalServerErrorException(error.message);
            } else {
              return of(null);
            }
          }),
        ),
    );
  }

  async deleteApiFunction(id: string) {
    this.logger.debug(`Deleting API function ${id}`);
    await this.prisma.apiFunction.delete({
      where: {
        id,
      },
    });
  }

  async toApiFunctionSpecification(apiFunction: ApiFunction): Promise<ApiFunctionSpecification> {
    const functionArguments = this.getFunctionArguments(apiFunction)
      .filter(arg => !arg.variable);
    const requiredArguments = functionArguments.filter((arg) => !arg.payload && arg.required);
    const optionalArguments = functionArguments.filter((arg) => !arg.payload && !arg.required);
    const payloadArguments = functionArguments.filter((arg) => arg.payload);

    const toPropertySpecification = async (arg: FunctionArgument): Promise<PropertySpecification> => ({
      name: arg.name,
      description: arg.description,
      required: arg.required == null ? true : arg.required,
      type: await this.commonService.toPropertyType(arg.name, arg.type, arg.typeObject),
    });

    const getReturnType = async () => {
      const responseObject = apiFunction.response
        ? this.commonService.getPathContent(JSON.parse(apiFunction.response), apiFunction.payload)
        : null;
      const [type, typeSchema] = responseObject
        ? await this.commonService.resolveType('ReturnType', JSON.stringify(responseObject))
        : ['void'];
      return {
        ...await this.commonService.toPropertyType('ReturnType', type),
        schema: typeSchema,
      };
    };

    return {
      id: apiFunction.id,
      type: 'apiFunction',
      context: apiFunction.context,
      name: toCamelCase(apiFunction.name),
      description: apiFunction.description,
      function: {
        arguments: [
          ...(await Promise.all(requiredArguments.map(toPropertySpecification))),
          ...(
            payloadArguments.length > 0
              ? [
                  {
                    name: 'payload',
                    required: true,
                    type: {
                      kind: 'object',
                      properties: await Promise.all(payloadArguments.map(toPropertySpecification)),
                    },
                  },
                ]
              : []
          ),
          ...(await Promise.all(optionalArguments.map(toPropertySpecification))),
        ] as PropertySpecification[],
        returnType: await getReturnType(),
      },
      visibilityMetadata: {
        visibility: apiFunction.visibility as Visibility,
      },
    };
  }

  async getCustomFunctions(environmentId: string, contexts?: string[], names?: string[], ids?: string[], includePublic = false, includeTenant = false) {
    return this.prisma.customFunction.findMany({
      where: {
        AND: [
          {
            OR: [
              { environmentId },
              includePublic
                ? this.commonService.getPublicVisibilityFilterCondition()
                : {},
            ],
          },
          {
            OR: this.commonService.getContextsNamesIdsFilterConditions(contexts, names, ids),
          },
        ],
      },
      orderBy: [{ createdAt: 'desc' }, { id: 'desc' }],
      include: includeTenant
        ? {
            environment: {
              include: {
                tenant: true,
              },
            },
          }
        : undefined,
    });
  }

  customFunctionToBasicDto(customFunction: CustomFunction): FunctionBasicDto {
    return {
      id: customFunction.id,
      name: customFunction.name,
      description: customFunction.description,
      context: customFunction.context,
      visibility: customFunction.visibility as Visibility,
    };
  }

  customFunctionToDetailsDto(customFunction: CustomFunction): FunctionDetailsDto {
    return {
      ...this.customFunctionToBasicDto(customFunction),
      arguments: JSON.parse(customFunction.arguments).map((arg) => ({
        ...arg,
        required: arg.required == null ? true : arg.required,
        secure: arg.secure == null ? false : arg.secure,
      })),
    };
  }

  async createCustomFunction(
    environment: Environment,
    context: string,
    name: string,
    description: string,
    customCode: string,
    serverFunction: boolean,
    apiKey: string,
  ) {
    const {
      code,
      args,
      returnType,
      contextChain,
      requirements,
    } = transpileCode(name, customCode);

    context = context || contextChain.join('.');

    let customFunction = await this.prisma.customFunction.findFirst({
      where: {
        environmentId: environment.id,
        name,
        context,
      },
    });

    if (!description && !customFunction?.description) {
      if (await this.isCustomFunctionAITrainingEnabled(environment, serverFunction)) {
        const {
          description: aiDescription,

        } = await this.getCustomFunctionAIData(description, code);

        description = aiDescription;
      }
    }

    if (customFunction) {
      this.logger.debug(`Updating custom function ${name} with context ${context}, imported libraries: [${[...requirements].join(', ')}], code:\n${code}`);
      const serverSide = customFunction.serverSide;

      customFunction = await this.prisma.customFunction.update({
        where: {
          id: customFunction.id,
        },
        data: {
          code,
          description: description || customFunction.description,
          arguments: JSON.stringify(args),
          returnType,
          requirements: JSON.stringify(requirements),
          serverSide: serverFunction,
        },
      });

      if (serverSide && !serverFunction) {
        // server side function was changed to client side function
        await this.faasService.deleteFunction(customFunction.id, environment.tenantId, environment.id);
      }
    } else {
      this.logger.debug(`Creating custom function ${name} with context ${context}, imported libraries: [${[...requirements].join(', ')}], code:\n${code}`);

      customFunction = await this.prisma.customFunction.create({
        data: {
          environment: {
            connect: {
              id: environment.id,
            },
          },
          context,
          name,
          description,
          code,
          arguments: JSON.stringify(args),
          returnType,
          requirements: JSON.stringify(requirements),
        },
      });
    }

    if (serverFunction) {
      this.logger.debug(`Creating server side custom function ${name}`);

      try {
        await this.faasService.createFunction(customFunction.id, environment.tenantId, environment.id, name, code, requirements, apiKey);
        customFunction = await this.prisma.customFunction.update({
          where: {
            id: customFunction.id,
          },
          data: {
            serverSide: true,
          },
        });
      } catch (e) {
        this.logger.error(
          `Error creating server side custom function ${name}: ${e.message}. Function created as client side.`,
        );
        throw e;
      }
    }

    return customFunction;
  }

  async updateCustomFunction(customFunction: CustomFunction, name: string | null, context: string | null, description: string | null, visibility: Visibility | null) {
    const { id, name: currentName, context: currentContext } = customFunction;

    if (context != null || name != null) {
      if (!(await this.checkContextAndNameDuplicates(customFunction.environmentId, context || currentContext, name || currentName, [id]))) {
        throw new ConflictException(`Function with name ${name} and context ${context} already exists.`);
      }
    }

    this.logger.debug(
      `Updating custom function ${id} with name ${name}, context ${context}, description ${description}`,
    );
    return this.prisma.customFunction.update({
      where: {
        id,
      },
      data: {
        name: name == null ? customFunction.name : toCamelCase(name),
        context: (context == null ? customFunction.context : context).trim(),
        description: description == null ? customFunction.description : description,
        visibility: visibility == null ? customFunction.visibility : visibility,
      },
    });
  }

  async deleteCustomFunction(id: string, environment: Environment) {
    this.logger.debug(`Deleting custom function ${id}`);
    const customFunction = await this.prisma.customFunction.delete({
      where: {
        id,
      },
    });

    if (customFunction.serverSide) {
      await this.faasService.deleteFunction(id, environment.tenantId, environment.id);
    }
  }

  async getClientFunctions(environmentId: string, contexts?: string[], names?: string[], ids?: string[]) {
    return this.prisma.customFunction.findMany({
      where: {
        AND: [
          {
            OR: [
              { environmentId },
              { visibility: Visibility.Public },
            ],
          },
          {
            OR: this.commonService.getContextsNamesIdsFilterConditions(contexts, names, ids),
          },
        ],
        serverSide: false,
      },
      orderBy: [{ createdAt: 'desc' }, { id: 'desc' }],
    });
  }

  async findClientFunction(id: string) {
    return this.prisma.customFunction.findFirst({
      where: {
        id,
        serverSide: false,
      },
    });
  }

  async getServerFunctions(environmentId: string, contexts?: string[], names?: string[], ids?: string[]) {
    return this.prisma.customFunction.findMany({
      where: {
        AND: [
          {
            OR: [
              { environmentId },
              { visibility: Visibility.Public },
            ],
          },
          {
            OR: this.commonService.getContextsNamesIdsFilterConditions(contexts, names, ids),
          },
        ],
        serverSide: true,
      },
      orderBy: [{ createdAt: 'desc' }, { id: 'desc' }],
    });
  }

  async findServerFunction(id: string) {
    return this.prisma.customFunction.findFirst({
      where: {
        id,
        serverSide: true,
      },
    });
  }

  async executeServerFunction(customFunction: CustomFunction, environment: Environment, args: Record<string, any>, clientId: string | null = null) {
    this.logger.debug(`Executing server function ${customFunction.id}...`);

    const functionArguments = JSON.parse(customFunction.arguments || '[]');
    const argumentsList = functionArguments.map((arg: FunctionArgument) => args[arg.key]);

    try {
      const result = await this.faasService.executeFunction(customFunction.id, environment.tenantId, environment.id, argumentsList);
      this.logger.debug(
        `Server function ${customFunction.id} executed successfully with result: ${JSON.stringify(result)}`,
      );
      return result;
    } catch (error) {
      this.logger.error(`Error executing server function ${customFunction.id}: ${error.message}`);
      const functionPath = `${customFunction.context ? `${customFunction.context}.` : ''}${customFunction.name}`;
      if (this.eventService.sendErrorEvent(clientId, functionPath, this.eventService.getEventError(error))) {
        return;
      }

      throw new InternalServerErrorException((error.response?.data as any)?.message || error.message);
    }
  }

  async updateAllServerFunctions(environment: Environment, apiKey: string) {
    this.logger.debug(`Updating all server functions in environment ${environment.id}...`);
    const serverFunctions = await this.prisma.customFunction.findMany({
      where: {
        environmentId: environment.id,
        serverSide: true,
      },
    });

    for (const serverFunction of serverFunctions) {
      this.logger.debug(`Updating server function ${serverFunction.id}...`);
      await this.faasService.updateFunction(
        serverFunction.id,
        environment.tenantId,
        environment.id,
        JSON.parse(serverFunction.requirements || '[]'),
        apiKey,
      );
    }
  }

  async toCustomFunctionSpecification(customFunction: CustomFunction): Promise<CustomFunctionSpecification | ServerFunctionSpecification> {
    const parsedArguments = JSON.parse(customFunction.arguments || '[]');

    const toArgumentSpecification = async (arg: FunctionArgument): Promise<PropertySpecification> => ({
      name: arg.name,
      required: typeof arg.required === 'undefined' ? true : arg.required,
      type: {
        kind: 'plain',
        value: arg.type,
      },
    });

    return {
      id: customFunction.id,
      type: customFunction.serverSide ? 'serverFunction' : 'customFunction',
      context: customFunction.context,
      name: customFunction.name,
      description: customFunction.description,
      requirements: JSON.parse(customFunction.requirements || '[]'),
      function: {
        arguments: await Promise.all(parsedArguments.map(toArgumentSpecification)),
        returnType: customFunction.returnType
          ? {
              kind: 'plain',
              value: customFunction.returnType,
            }
          : {
              kind: 'void',
            },
      },
      code: customFunction.code,
      visibilityMetadata: {
        visibility: customFunction.visibility as Visibility,
      },
    };
  }

  private filterDisabledValues<T extends PostmanVariableEntry>(values: T[]) {
    return values.filter(({ disabled }) => !disabled);
  }

  private getBodyWithContentFiltered(body: Body): Body {
    switch (body.mode) {
      case 'formdata':
        return {
          ...body,
          formdata: this.filterDisabledValues(body.formdata),
        };
      case 'urlencoded':
        return {
          ...body,
          urlencoded: this.filterDisabledValues(body.urlencoded),
        };
      default:
        return body;
    }
  }

  private getFunctionArguments(apiFunction: ApiFunctionArguments): FunctionArgument[] {
    const toArgument = (arg: string) => this.toArgument(arg, JSON.parse(apiFunction.argumentsMetadata || '{}'));
    const args: FunctionArgument[] = [];

    args.push(...(apiFunction.url.match(ARGUMENT_PATTERN)?.map<FunctionArgument>(arg => ({
      ...toArgument(arg),
      location: 'url',
    })) || []));
    args.push(...(apiFunction.headers?.match(ARGUMENT_PATTERN)?.map<FunctionArgument>(arg => ({
      ...toArgument(arg),
      location: 'headers',
    })) || []));
    args.push(...(apiFunction.auth?.match(ARGUMENT_PATTERN)?.map<FunctionArgument>(arg => ({
      ...toArgument(arg),
      location: 'auth',
    })) || []));

    args.push(...((apiFunction.body?.match(ARGUMENT_PATTERN)?.map<FunctionArgument>(arg => ({
      ...toArgument(arg),
      location: 'body',
    })) || []).filter(bodyArg => !args.some(arg => arg.key === bodyArg.key))));

    args.sort(compareArgumentsByRequired);

    return uniqBy(args, 'key');
  }

  private toArgument(argument: string, argumentsMetadata: ArgumentsMetadata): FunctionArgument {
    return {
      key: argument,
      name: argumentsMetadata[argument]?.name || argument,
      description: argumentsMetadata[argument]?.description || '',
      type: argumentsMetadata[argument]?.type || 'string',
      typeObject: argumentsMetadata[argument]?.typeObject,
      payload: argumentsMetadata[argument]?.payload || false,
      required: argumentsMetadata[argument]?.required !== false,
      secure: argumentsMetadata[argument]?.secure || false,
      variable: argumentsMetadata[argument]?.variable || undefined,
    };
  }

  private async getArgumentValueMap(apiFunction: ApiFunction, args: Record<string, any>) {
    const normalizeArg = (arg: any) => {
      if (typeof arg === 'string') {
        return arg
          .replace(/\n/g, '\\n')
          .replace(/\r/g, '\\r')
          .replace(/\t/g, '\\t')
          .replace(/\f/g, '\\f')
          .replace(/\b/g, '')
          .trim();
      } else if (typeof arg === 'object') {
        return JSON.stringify(arg);
      } else {
        return arg;
      }
    };

    const functionArgs = this.getFunctionArguments(apiFunction);
    const argumentValueMap = {};

    for (const arg of functionArgs) {
      if (arg.variable) {
        const variable = await this.variableService.findByPath(apiFunction.environmentId, arg.variable);
        argumentValueMap[arg.key] = variable ? await this.variableService.getVariableValue(variable) : undefined;
        this.logger.debug(`Argument '${arg.name}' resolved to variable ${variable?.id}`);
      } else if (arg.payload) {
        const payload = args['payload'];
        if (typeof payload !== 'object') {
          this.logger.debug(`Expecting payload as object, but it is not: ${JSON.stringify(payload)}`);
          continue;
        }
        argumentValueMap[arg.key] = normalizeArg(payload[arg.name]);
      } else {
        argumentValueMap[arg.key] = normalizeArg(args[arg.name]);
      }
    }

    return argumentValueMap;
  }

  private async resolveFunctionName(
    environmentId: string,
    name: string,
    context: string,
    transformTextCase = true,
    fixDuplicate = false,
    excludedIds?: string[],
  ) {
    if (transformTextCase) {
      name = name.replace(/([\[\]\\/{}()])/g, ' ');
      name = toCamelCase(name);
    }

    if (!fixDuplicate) {
      return name;
    }

    const originalName = name;
    let nameIdentifier = 1;
    while (!(await this.checkContextAndNameDuplicates(environmentId, context, name, excludedIds))) {
      name = `${originalName}${nameIdentifier++}`;
      if (nameIdentifier > 100) {
        throw new BadRequestException('Failed to create poly function: unambiguous function name');
      }
    }

    return name;
  }

  private getAuthorizationHeaders(auth: Auth | null) {
    if (!auth) {
      return {};
    }

    switch (auth.type) {
      case 'basic': {
        const username = auth.basic.find((item) => item.key === 'username')?.value;
        const password = auth.basic.find((item) => item.key === 'password')?.value;

        return {
          Authorization: `Basic ${Buffer.from(`${username}:${password}`).toString('base64')}`,
        };
      }
      case 'bearer': {
        const token = auth.bearer.find((item) => item.key === 'token')?.value;

        return {
          Authorization: `Bearer ${token}`,
        };
      }
      case 'apikey': {
        const inHeader = auth.apikey.find((item) => item.key === 'in')?.value === 'header';
        if (!inHeader) {
          return {};
        }

        const key = auth.apikey.find((item) => item.key === 'key')!.value;
        const value = auth.apikey.find((item) => item.key === 'value')!.value;

        return {
          [key]: value,
        };
      }
      default:
        this.logger.debug('Unknown auth type:', auth);
        return {};
    }
  }

  private getAuthorizationQueryParams(auth: Auth | null) {
    if (!auth) {
      return {};
    }

    switch (auth.type) {
      case 'apikey': {
        const inQuery = auth.apikey.find((item) => item.key === 'in')?.value === 'query';
        if (!inQuery) {
          return {};
        }

        const key = auth.apikey.find((item) => item.key === 'key')!.value;
        const value = auth.apikey.find((item) => item.key === 'value')!.value;

        return {
          [key]: value,
        };
      }
      default:
        return {};
    }
  }

  private getBodyData(body: Body): any | undefined {
    switch (body.mode) {
      case 'raw':
        if (!body.raw?.trim()) {
          return undefined;
        }
        try {
          return JSON.parse(
            body.raw.replace(/\n/g, '').replace(/\r/g, '').replace(/\t/g, '').replace(/\f/g, '').replace(/\b/g, ''),
          );
        } catch (e) {
          this.logger.debug(`Error while parsing body: ${e}`);
          return body.raw;
        }
      case 'formdata':
        return body.formdata.reduce((data, item) => Object.assign(data, { [item.key]: item.value }), {});
      case 'urlencoded':
        return body.urlencoded.reduce((data, item) => Object.assign(data, { [item.key]: item.value }), {});
      default:
        return undefined;
    }
  }

  private getContentTypeHeaders(body: Body) {
    switch (body.mode) {
      case 'raw':
        return {
          'Content-Type': 'application/json',
        };
      case 'formdata':
        return {
          'Content-Type': 'multipart/form-data',
        };
      case 'urlencoded':
        return {
          'Content-Type': 'application/x-www-form-urlencoded',
        };
      default:
        return {};
    }
  }

  private async checkContextAndNameDuplicates(environmentId: string, context: string, name: string, excludedIds?: string[]) {
    const functionPath = `${context ? `${context}.` : ''}${name.split('.').map(toCamelCase).join('.')}`;
    const paths = (await this.specsService.getSpecificationPaths(environmentId))
      .filter(path => excludedIds == null || !excludedIds.includes(path.id))
      .map(path => path.path);

    return !paths.includes(functionPath);
  }

  private normalizeName(name: string | null, apiFunction: ApiFunction) {
    if (name == null) {
      name = apiFunction.name;
    }
    return name;
  }

  private normalizeContext(context: string | null, apiFunction: ApiFunction) {
    if (context == null) {
      context = apiFunction.context;
    }

    return context;
  }

  private normalizeDescription(description: string | null, apiFunction: ApiFunction) {
    if (description == null) {
      description = apiFunction.description;
    }

    return description;
  }

  private normalizePayload(payload: string | null, apiFunction: ApiFunction) {
    if (payload == null) {
      payload = apiFunction.payload;
    } else {
      if (!payload.startsWith('$')) {
        payload = `$${payload.startsWith('[') ? '' : '.'}${payload}`;
      }
    }

    return payload;
  }

  private findDuplicatedArgumentName(args: FunctionArgument[]) {
    const names = new Set<string>();

    for (const argument of args) {
      const name = toCamelCase(argument.name);
      if (names.has(name)) {
        return name;
      }
      names.add(name);
    }
    return null;
  }

  private async resolveArgumentsMetadata(
    apiFunction: ApiFunctionArguments & Partial<Pick<ApiFunction, 'id'>>,
    variables: Variables,
    debug?: boolean,
  ) {
    const functionArgs = this.getFunctionArguments(apiFunction);
    const newMetadata: ArgumentsMetadata = {};
    const metadata: ArgumentsMetadata = JSON.parse(apiFunction.argumentsMetadata || '{}');

    const resolveArgumentParameterLimit = () => {
      if (functionArgs.length <= this.config.functionArgsParameterLimit) {
        return;
      }

      if (debug) {
        this.logger.debug(
          `Generating arguments metadata for ${
            apiFunction.id ? `function ${apiFunction.id}` : 'a new function'
          } with payload 'true' (arguments count: ${functionArgs.length})`,
        );
      }

      functionArgs.forEach((arg) => {
        if (arg.location === 'body') {
          if (newMetadata[arg.key]) {
            newMetadata[arg.key].payload = true;
          } else {
            newMetadata[arg.key] = {
              payload: true,
            };
          }
        }
      });
    };
    const resolveArgumentTypes = async () => {
      if (debug) {
        if (apiFunction.id) {
          this.logger.debug(`Resolving argument types for function ${apiFunction.id}...`);
        } else {
          this.logger.debug('Resolving argument types for new function...');
        }
      }

      for (const arg of functionArgs) {
        if (metadata[arg.key]?.type) {
          newMetadata[arg.key] = {
            ...newMetadata[arg.key],
            ...omit(metadata[arg.key], 'payload'),
          };
          continue;
        }
        const value = variables[arg.key];

        const [type, typeSchema] = value == null ? ['string'] : await this.resolveArgumentType(value);

        if (newMetadata[arg.key]) {
          newMetadata[arg.key].type = type;
          newMetadata[arg.key].typeSchema = typeSchema;
        } else {
          newMetadata[arg.key] = {
            type,
            typeSchema,
          };
        }
      }
    };

    resolveArgumentParameterLimit();

    await resolveArgumentTypes();

    return JSON.stringify(newMetadata);
  }

  private async resolveArgumentType(value: string) {
    return this.commonService.resolveType('Argument', value);
  }

  private async resolveArgumentsTypeDeclarations(apiFunction: ApiFunction, argumentsMetadata: ArgumentsMetadata) {
    for (const argKey of Object.keys(argumentsMetadata)) {
      const argMetadata = argumentsMetadata[argKey];
      if (argMetadata.type === 'object') {
        if (!argMetadata.typeObject) {
          throw new BadRequestException(`Argument '${argKey}' with type='object' is missing typeObject value`);
        }
        if (typeof argMetadata.typeObject !== 'object') {
          throw new BadRequestException(
            `Argument '${argKey}' with type='object' has invalid typeObject value (must be 'object' type)`,
          );
        }

        const [type, typeSchema] = await this.resolveArgumentType(JSON.stringify(argMetadata.typeObject));
        argMetadata.type = type;
        argMetadata.typeSchema = typeSchema;
      }
    }

    return argumentsMetadata;
  }

  private async checkArgumentsMetadata(apiFunction: ApiFunction, argumentsMetadata: ArgumentsMetadata) {
    const functionArgs = this.getFunctionArguments(apiFunction);

    for (const key of Object.keys(argumentsMetadata)) {
      const argMetadata = argumentsMetadata[key];
      if (!functionArgs.find((arg) => arg.key === key)) {
        throw new BadRequestException(`Argument '${key}' not found in function`);
      }
      if (argMetadata.variable) {
        const variable = await this.variableService.findByPath(apiFunction.environmentId, argMetadata.variable);
        if (!variable) {
          throw new BadRequestException(`Variable on path '${argMetadata.variable}' not found.`);
        }
      }
    }
  }

  private mergeArgumentsMetadata(argumentsMetadata: string | null, updatedArgumentsMetadata: ArgumentsMetadata | null) {
    return mergeWith(JSON.parse(argumentsMetadata || '{}'), updatedArgumentsMetadata || {}, (objValue, srcValue) => {
      if (objValue?.typeObject && srcValue?.typeObject) {
        return {
          ...objValue,
          ...srcValue,
          typeObject: srcValue.typeObject,
        };
      }
    });
  }

  private async throwErrIfInvalidResponse(response: any, payload: string | null, context: string, name: string) {
    try {
      const content = this.commonService.getPathContent(response, payload);

      const responseType = await this.commonService.generateTypeDeclaration(
        'ResponseType',
        content,
        toPascalCase(`${context} ${name}`),
      );
      this.logger.debug(`Generated response type:\n${responseType}`);
    } catch (e) {
      if (e instanceof PathError) {
        throw new BadRequestException(e.message);
      } else {
        throw e;
      }
    }
  }

  private async findApiFunctionForRetraining(
    apiFunctions: ApiFunction[],
    body: string,
    headers: string,
    url: string,
    variables: Variables,
    auth: string | null,
  ): Promise<ApiFunction | null> {
    let apiFunction: ApiFunction | null = null;

    for await (const currentApiFunction of apiFunctions) {
      const newArgumentsMetaData = await this.resolveArgumentsMetadata(
        {
          argumentsMetadata: currentApiFunction.argumentsMetadata,
          auth,
          body,
          headers,
          url,
          id: currentApiFunction.id,
        },
        variables,
      );

      const parsedCurrentArgumentsMetaData = JSON.parse(
        currentApiFunction.argumentsMetadata || '{}',
      ) as ArgumentsMetadata;
      const parsedNewArgumentsMetaData = JSON.parse(newArgumentsMetaData) as ArgumentsMetadata;

      // Check arguments length difference.
      if (Object.keys(parsedCurrentArgumentsMetaData).length !== Object.keys(parsedNewArgumentsMetaData).length) {
        continue;
      }

      // Check arguments type difference.
      if (
        !Object.keys(parsedCurrentArgumentsMetaData).every((key) => {
          return (
            parsedNewArgumentsMetaData.hasOwnProperty(key) &&
            parsedCurrentArgumentsMetaData[key].type === parsedNewArgumentsMetaData[key].type
          );
        })
      ) {
        continue;
      }

      apiFunction = currentApiFunction;
      break;
    }

    return apiFunction;
  }

  private async getCustomFunctionAIData(description: string, code: string) {
    const {
      description: aiDescription,
    } = await this.aiService.getFunctionDescription(
      '',
      '',
      description,
      '',
      '',
      code,
    );

    return {
      description: aiDescription,
    };
  }

  private async isApiFunctionAITrainingEnabled(environment: Environment) {
    const trainingDataCfgVariable = await this.configVariableService.getParsed<TrainingDataGeneration>(ConfigVariableName.TrainingDataGeneration, environment.tenantId, environment.id);

    return trainingDataCfgVariable?.value.apiFunctions;
  }

  private async isCustomFunctionAITrainingEnabled(environment: Environment, serverFunction: boolean) {
    const trainingDataCfgVariable = await this.configVariableService.getParsed<TrainingDataGeneration>(ConfigVariableName.TrainingDataGeneration, environment.tenantId, environment.id);

    return (trainingDataCfgVariable?.value.clientFunctions && !serverFunction) || (trainingDataCfgVariable?.value.serverFunctions && serverFunction);
  }

  async getFunctionsWithVariableArgument(variablePath: string) {
    return this.prisma.apiFunction.findMany({
      where: {
        argumentsMetadata: {
          contains: `"variable":"${variablePath}"`,
        },
      },
    });
  }
}<|MERGE_RESOLUTION|>--- conflicted
+++ resolved
@@ -248,9 +248,8 @@
           JSON.stringify(response),
         );
 
-<<<<<<< HEAD
         if (!name) {
-          name = this.commonService.sanitizeNameIdentifier(aiName);
+          name = aiName ? this.commonService.sanitizeNameIdentifier(aiName) : this.commonService.sanitizeNameIdentifier(requestName);
         }
         if (!context && !apiFunction?.context) {
           context = this.commonService.sanitizeContextIdentifier(aiContext);
@@ -258,16 +257,6 @@
         if (!description && !apiFunction?.description) {
           description = aiDescription;
         }
-=======
-      if (!name) {
-        name = aiName ? this.commonService.sanitizeNameIdentifier(aiName) : this.commonService.sanitizeNameIdentifier(requestName);
-      }
-      if (!context && !apiFunction?.context) {
-        context = this.commonService.sanitizeContextIdentifier(aiContext);
-      }
-      if (!description && !apiFunction?.description) {
-        description = aiDescription;
->>>>>>> 9018b827
       }
     }
 
