--- conflicted
+++ resolved
@@ -34,11 +34,8 @@
 import { ConfigService } from 'config/config.service';
 import { AiService } from 'ai/ai.service';
 import { compareArgumentsByRequired } from 'function/comparators';
-<<<<<<< HEAD
-=======
 import { FaasService } from 'function/faas/faas.service';
 import { KNativeFaasService } from 'function/faas/knative/knative-faas.service';
->>>>>>> b89f58db
 
 const ARGUMENT_PATTERN = /(?<=\{\{)([^}]+)(?=\})/g;
 const ARGUMENT_TYPE_SUFFIX = '.Argument';
@@ -366,66 +363,14 @@
 
   customFunctionToDefinitionDto(customFunction: CustomFunction): CustomFunctionDefinitionDto {
     return {
-      type: 'custom',
+      type: customFunction.serverSide ? 'server' : 'custom',
       id: customFunction.publicId,
       name: customFunction.name,
       description: customFunction.description,
       context: customFunction.context,
       arguments: JSON.parse(customFunction.arguments),
-<<<<<<< HEAD
       returnTypeName: customFunction.returnType || 'any',
       customCode: customFunction.code,
-=======
-      returnTypeName: customFunction.returnType,
-      customCode: customFunction.serverSide ? undefined : customFunction.code,
-      type: customFunction.serverSide ? 'server' : 'custom',
-    };
-  }
-
-  authFunctionToDefinitionDto(authFunction: AuthFunction): FunctionDefinitionDto {
-    return {
-      id: authFunction.publicId,
-      name: authFunction.name,
-      description: authFunction.description,
-      context: authFunction.context,
-      arguments: this.generateAuthFunctionArguments(),
-      returnTypeName: 'void',
-      type: 'auth',
-    };
-  }
-
-  authFunctionToDto(authFunction: AuthFunction): AuthFunctionDto {
-    return {
-      id: authFunction.publicId,
-      context: authFunction.context,
-      name: authFunction.name,
-      description: authFunction.description,
-      callbackUrl: this.getAuthFunctionCallbackUrl(authFunction),
-    };
-  }
-
-  private getAuthFunctionCallbackUrl(authFunction: AuthFunction) {
-    return `${this.config.hostUrl}/functions/auth/${authFunction.publicId}/callback`;
-  }
-
-  authFunctionToBasicDto(authFunction: AuthFunction): FunctionBasicDto {
-    return {
-      id: authFunction.publicId,
-      context: authFunction.context,
-      name: authFunction.name,
-      description: authFunction.description,
-    };
-  }
-
-  authFunctionToDetailsDto(authFunction: AuthFunction): FunctionDetailsDto {
-    return {
-      id: authFunction.publicId,
-      context: authFunction.context,
-      name: authFunction.name,
-      description: authFunction.description,
-      arguments: this.generateAuthFunctionArguments(),
-      type: 'auth',
->>>>>>> b89f58db
     };
   }
 
@@ -437,25 +382,6 @@
     });
   }
 
-<<<<<<< HEAD
-=======
-  async findCustomFunctionByPublicId(publicId: string): Promise<CustomFunction | null> {
-    return this.prisma.customFunction.findFirst({
-      where: {
-        publicId,
-      },
-    });
-  }
-
-  async findAuthFunctionByPublicId(publicId: string): Promise<AuthFunction | null> {
-    return this.prisma.authFunction.findFirst({
-      where: {
-        publicId,
-      },
-    });
-  }
-
->>>>>>> b89f58db
   async executeUrlFunction(urlFunction: UrlFunction, args: any[], clientID: string) {
     this.logger.debug(`Executing function ${urlFunction.id} with arguments ${JSON.stringify(args)}`);
 
