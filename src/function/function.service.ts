--- conflicted
+++ resolved
@@ -32,11 +32,7 @@
   PostmanVariableEntry,
   PropertySpecification,
   ServerFunctionSpecification,
-<<<<<<< HEAD
-  Specification,
   TrainingDataGeneration,
-=======
->>>>>>> f79bcba5
   Variables,
   Visibility,
 } from '@poly/model';
@@ -53,11 +49,8 @@
 import { SpecsService } from 'specs/specs.service';
 import { ApiFunctionArguments } from './types';
 import { mergeWith, omit, uniqBy } from 'lodash';
-<<<<<<< HEAD
 import { ConfigVariableService } from 'config-variable/config-variable.service';
-=======
 import { VariableService } from 'variable/variable.service';
->>>>>>> f79bcba5
 
 const ARGUMENT_PATTERN = /(?<=\{\{)([^}]+)(?=\})/g;
 
@@ -83,11 +76,8 @@
     private readonly aiService: AiService,
     @Inject(forwardRef(() => SpecsService))
     private readonly specsService: SpecsService,
-<<<<<<< HEAD
     private readonly configVariableService: ConfigVariableService,
-=======
     private readonly variableService: VariableService,
->>>>>>> f79bcba5
   ) {
     this.faasService = new KNativeFaasService(config, httpService);
   }
@@ -1399,7 +1389,6 @@
     return apiFunction;
   }
 
-<<<<<<< HEAD
   private async getCustomFunctionAIData(description: string, code: string) {
     const {
       description: aiDescription,
@@ -1415,7 +1404,8 @@
     return {
       description: aiDescription,
     };
-=======
+  }
+
   async getFunctionsWithVariableArgument(variablePath: string) {
     return this.prisma.apiFunction.findMany({
       where: {
@@ -1424,6 +1414,5 @@
         },
       },
     });
->>>>>>> f79bcba5
   }
 }