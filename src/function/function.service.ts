--- conflicted
+++ resolved
@@ -51,16 +51,13 @@
 import { transpileCode } from 'function/custom/transpiler';
 import { SpecsService } from 'specs/specs.service';
 import { ApiFunctionArguments } from './types';
-<<<<<<< HEAD
 import { uniqBy, mergeWith, omit, isPlainObject, cloneDeep } from 'lodash';
 import { ConfigVariableService } from 'config-variable/config-variable.service';
 import { VariableService } from 'variable/variable.service';
 import { IntrospectionQuery, VariableDefinitionNode } from 'graphql';
 import { getGraphqlIdentifier, getGraphqlVariables, getJsonSchemaFromIntrospectionQuery, resolveGraphqlArgumentType } from './graphql/utils';
 import { AuthService } from 'auth/auth.service';
-=======
-import { uniqBy, mergeWith, omit, cloneDeep, isPlainObject } from 'lodash';
->>>>>>> a07db17b
+
 
 const ARGUMENT_PATTERN = /(?<=\{\{)([^}]+)(?=\})/g;
 
@@ -293,7 +290,6 @@
     }
 
     if ((!name || !context || !description) && !willRetrain) {
-<<<<<<< HEAD
       if (await this.isApiFunctionAITrainingEnabled(environment)) {
         try {
           const {
@@ -335,34 +331,6 @@
           if (!name) {
             name = this.commonService.sanitizeNameIdentifier(requestName);
           }
-=======
-      try {
-        const {
-          name: aiName,
-          description: aiDescription,
-          context: aiContext,
-        } = await this.aiService.getFunctionDescription(
-          url,
-          apiFunction?.method || method,
-          description || apiFunction?.description || '',
-          JSON.stringify(this.commonService.trimDownObject(this.getBodyData(body))),
-          JSON.stringify(response),
-        );
-
-        if (!name) {
-          name = this.commonService.sanitizeNameIdentifier(aiName);
-        }
-        if (!context && !apiFunction?.context) {
-          context = this.commonService.sanitizeContextIdentifier(aiContext);
-        }
-        if (!description && !apiFunction?.description) {
-          description = aiDescription;
-        }
-      } catch (err) {
-        this.logger.error('Failed to generate AI data for new api function. Taking function name from request name if not provided...');
-        if (!name) {
-          name = this.commonService.sanitizeNameIdentifier(requestName);
->>>>>>> a07db17b
         }
       }
     }
@@ -523,13 +491,8 @@
     const argumentValueMap = await this.getArgumentValueMap(apiFunction, args);
     const url = mustache.render(apiFunction.url, argumentValueMap);
     const method = apiFunction.method;
-<<<<<<< HEAD
     const auth = apiFunction.auth ? JSON.parse(mustache.render(apiFunction.auth, argumentValueMap)) : null;
     const body = this.getSanitizedRawBody(apiFunction, JSON.parse(apiFunction.argumentsMetadata || '{}'), argumentValueMap);
-=======
-    const auth = apiFunction.auth ? JSON.parse(mustache.render(apiFunction.auth, argumentsMap)) : null;
-    const body = this.getSanitizedRawBody(apiFunction, JSON.parse(apiFunction.argumentsMetadata || '{}'), argumentsMap);
->>>>>>> a07db17b
     const params = {
       ...this.getAuthorizationQueryParams(auth),
     };
@@ -1733,7 +1696,6 @@
     return apiFunction;
   }
 
-<<<<<<< HEAD
   private async getCustomFunctionAIData(description: string, args: FunctionArgument[], code: string) {
     const {
       description: aiDescription,
@@ -1781,8 +1743,6 @@
     return stripComments(jsonString);
   }
 
-=======
->>>>>>> a07db17b
   private getSanitizedRawBody(apiFunction: ApiFunction, argumentsMetadata: ArgumentsMetadata, argumentValueMap: Record<string, any>): Body {
     const body = JSON.parse(apiFunction.body || '{}') as Body;
 
