--- conflicted
+++ resolved
@@ -306,14 +306,8 @@
     };
   }
 
-<<<<<<< HEAD
   getFunctionArguments(apiFunction: UrlFunction, withDefinition = false): FunctionArgument[] {
     const toArgument = (arg: string) => this.toArgument(arg, JSON.parse(apiFunction.argumentsMetadata || '{}'), withDefinition);
-=======
-  getFunctionArguments(urlFunction: UrlFunction, withDefinition = false): FunctionArgument[] {
-    const toArgument = (arg: string) =>
-      this.toArgument(arg, JSON.parse(urlFunction.argumentsMetadata || '{}'), withDefinition);
->>>>>>> d7a11a8c
     const args: FunctionArgument[] = [];
 
     args.push(...(apiFunction.url.match(ARGUMENT_PATTERN)?.map(toArgument) || []));
@@ -337,31 +331,8 @@
 
   apiFunctionToDetailsDto(apiFunction: UrlFunction): FunctionDetailsDto {
     return {
-<<<<<<< HEAD
       ...this.apiFunctionToBasicDto(apiFunction),
       arguments: this.getFunctionArguments(apiFunction),
-=======
-      ...this.urlFunctionToBasicDto(urlFunction),
-      arguments: this.getFunctionArguments(urlFunction),
-      type: 'url',
-    };
-  }
-
-  async urlFunctionToDefinitionDto(urlFunction: UrlFunction): Promise<FunctionDefinitionDto> {
-    const returnTypeName = 'ReturnType';
-    const content = this.commonService.getPathContent(JSON.parse(urlFunction.response), urlFunction.payload);
-    const namespace = toPascalCase(urlFunction.name);
-    const returnType = await this.commonService.generateTypeDeclaration(returnTypeName, content, namespace);
-
-    return {
-      id: urlFunction.publicId,
-      name: urlFunction.name,
-      description: urlFunction.description,
-      context: urlFunction.context,
-      arguments: this.getFunctionArguments(urlFunction, true),
-      returnTypeName: `Promise<${namespace}.${returnTypeName}>`,
-      returnType,
->>>>>>> d7a11a8c
       type: 'url',
     };
   }
@@ -383,73 +354,7 @@
     };
   }
 
-<<<<<<< HEAD
   async findApiFunctionByPublicId(publicId: string): Promise<UrlFunction | null> {
-=======
-  customFunctionToDefinitionDto(customFunction: CustomFunction): FunctionDefinitionDto {
-    return {
-      id: customFunction.publicId,
-      name: customFunction.name,
-      description: customFunction.description,
-      context: customFunction.context,
-      arguments: JSON.parse(customFunction.arguments).map((arg: any) => ({
-        ...arg,
-        required: arg.required !== false,
-      })),
-      returnTypeName: customFunction.returnType,
-      customCode: customFunction.serverSide ? undefined : customFunction.code,
-      type: customFunction.serverSide ? 'server' : 'custom',
-    };
-  }
-
-  authFunctionToDefinitionDto(authFunction: AuthFunction): FunctionDefinitionDto {
-    return {
-      id: authFunction.publicId,
-      name: authFunction.name,
-      description: authFunction.description,
-      context: authFunction.context,
-      arguments: this.generateAuthFunctionArguments(),
-      returnTypeName: 'void',
-      type: 'auth',
-    };
-  }
-
-  authFunctionToDto(authFunction: AuthFunction): AuthFunctionDto {
-    return {
-      id: authFunction.publicId,
-      context: authFunction.context,
-      name: authFunction.name,
-      description: authFunction.description,
-      callbackUrl: this.getAuthFunctionCallbackUrl(authFunction),
-    };
-  }
-
-  private getAuthFunctionCallbackUrl(authFunction: AuthFunction) {
-    return `${this.config.hostUrl}/functions/auth/${authFunction.publicId}/callback`;
-  }
-
-  authFunctionToBasicDto(authFunction: AuthFunction): FunctionBasicDto {
-    return {
-      id: authFunction.publicId,
-      context: authFunction.context,
-      name: authFunction.name,
-      description: authFunction.description,
-    };
-  }
-
-  authFunctionToDetailsDto(authFunction: AuthFunction): FunctionDetailsDto {
-    return {
-      id: authFunction.publicId,
-      context: authFunction.context,
-      name: authFunction.name,
-      description: authFunction.description,
-      arguments: this.generateAuthFunctionArguments(),
-      type: 'auth',
-    };
-  }
-
-  async findUrlFunctionByPublicId(publicId: string): Promise<UrlFunction | null> {
->>>>>>> d7a11a8c
     return this.prisma.urlFunction.findFirst({
       where: {
         publicId,
@@ -643,16 +548,12 @@
         }
         try {
           return JSON.parse(
-<<<<<<< HEAD
             body.raw
               .replace(/\n/g, '')
               .replace(/\r/g, '')
               .replace(/\t/g, '')
               .replace(/\f/g, '')
               .replace(/\b/g, ''),
-=======
-            body.raw.replace(/\n/g, '').replace(/\r/g, '').replace(/\t/g, '').replace(/\f/g, '').replace(/\b/g, ''),
->>>>>>> d7a11a8c
           );
         } catch (e) {
           this.logger.debug(`Error while parsing body: ${e}`);
@@ -721,18 +622,7 @@
     });
   }
 
-<<<<<<< HEAD
   async updateApiFunction(user: User, urlFunction: UrlFunction, name: string | null, context: string | null, description: string | null, argumentsMetadata: ArgumentsMetadata | null) {
-=======
-  async updateUrlFunction(
-    user: User,
-    urlFunction: UrlFunction,
-    name: string | null,
-    context: string | null,
-    description: string | null,
-    argumentsMetadata: ArgumentsMetadata | null,
-  ) {
->>>>>>> d7a11a8c
     if (name != null || context != null) {
       name = name ? await this.resolveFunctionName(user, name, urlFunction.context, false) : null;
 
@@ -784,7 +674,6 @@
     });
   }
 
-<<<<<<< HEAD
   async deleteApiFunction(user: User, publicId: string) {
     const apiFunction = await this.prisma.urlFunction.findFirst({
       where: {
@@ -809,14 +698,6 @@
   }
 
   async updateCustomFunction(user: User, customFunction: CustomFunction, context: string | null, description: string | null) {
-=======
-  async updateCustomFunction(
-    user: User,
-    customFunction: CustomFunction,
-    context: string | null,
-    description: string | null,
-  ) {
->>>>>>> d7a11a8c
     const { id, name } = customFunction;
 
     if (context != null) {
@@ -842,68 +723,7 @@
     });
   }
 
-<<<<<<< HEAD
   async deleteCustomFunction(user: User, publicId: string) {
-=======
-  async updateAuthFunction(
-    user: User,
-    authFunction: AuthFunction,
-    context: string | null,
-    name: string | null,
-    description: string | null,
-  ) {
-    if (context != null || name != null) {
-      if (
-        !(await this.checkNameAndContextDuplicates(
-          user,
-          name || authFunction.name,
-          context == null ? authFunction.context : context,
-          [authFunction.id],
-        ))
-      ) {
-        throw new HttpException(
-          `Function with name ${name || authFunction.name} and context ${context} already exists.`,
-          HttpStatus.CONFLICT,
-        );
-      }
-    }
-
-    this.logger.debug(
-      `Updating auth function ${authFunction.id} with name ${name}, context ${context}, description ${description}`,
-    );
-    return this.prisma.authFunction.update({
-      where: {
-        id: authFunction.id,
-      },
-      data: {
-        name: name || authFunction.name,
-        context: context == null ? authFunction.context : context,
-        description: description == null ? authFunction.description : description,
-      },
-    });
-  }
-
-  async deleteFunction(user: User, publicId: string) {
-    const urlFunction = await this.prisma.urlFunction.findFirst({
-      where: {
-        publicId,
-      },
-    });
-    if (urlFunction) {
-      if (user.role !== Role.Admin && urlFunction.userId !== user.id) {
-        throw new HttpException(`You don't have permission to delete this function.`, HttpStatus.FORBIDDEN);
-      }
-
-      this.logger.debug(`Deleting URL function ${publicId}`);
-      await this.prisma.urlFunction.delete({
-        where: {
-          publicId,
-        },
-      });
-      return;
-    }
-
->>>>>>> d7a11a8c
     const customFunction = await this.prisma.customFunction.findFirst({
       where: {
         user: {
@@ -970,30 +790,6 @@
       return false;
     }
 
-<<<<<<< HEAD
-=======
-    const authFunction = await this.prisma.authFunction.findFirst({
-      where: {
-        user: {
-          id: user.id,
-        },
-        name,
-        context,
-        AND:
-          excludedIds == null
-            ? undefined
-            : {
-                id: {
-                  notIn: excludedIds,
-                },
-              },
-      },
-    });
-    if (authFunction) {
-      return false;
-    }
-
->>>>>>> d7a11a8c
     return true;
   }
 
@@ -1205,7 +1001,6 @@
     }
   }
 
-<<<<<<< HEAD
   async setSystemPrompt(userId: number, prompt: string): Promise<SystemPrompt> {
     // clear the conversation so the user can test the new system prompt!
     this.aiService.clearConversation(userId.toString());
@@ -1214,100 +1009,11 @@
     if (systemPrompt) {
       this.logger.debug(`Found existing SystemPrompt ${systemPrompt.id}. Updating...`);
       return this.prisma.systemPrompt.update({
-=======
-  async createAuthFunction(
-    user: User,
-    context: string | null,
-    name: string,
-    description: string | null,
-    authUrl: string,
-    accessTokenUrl: string,
-  ) {
-    const authFunction = await this.prisma.authFunction.findFirst({
-      where: {
-        user: {
-          id: user.id,
-        },
-        name,
-        context,
-      },
-    });
-    if (
-      !(await this.checkNameAndContextDuplicates(
-        user,
-        name,
-        context == null ? authFunction.context || '' : context,
-        authFunction ? [authFunction.id] : [],
-      ))
-    ) {
-      throw new HttpException(`Function with name ${name} and context ${context} already exists.`, HttpStatus.CONFLICT);
-    }
-
-    if (authFunction) {
-      this.logger.debug(
-        `Updating auth function ${name} with context ${context}, authUrl ${authUrl} and accessTokenUrl ${accessTokenUrl}`,
-      );
-      return this.prisma.authFunction.update({
->>>>>>> d7a11a8c
         where: {
           id: systemPrompt.id,
         },
-<<<<<<< HEAD
         data: {
           content: prompt,
-=======
-      });
-    } else {
-      this.logger.debug(
-        `Creating auth function ${name} with context ${context}, authUrl ${authUrl} and accessTokenUrl ${accessTokenUrl}`,
-      );
-      return this.prisma.authFunction.create({
-        data: {
-          user: {
-            connect: {
-              id: user.id,
-            },
-          },
-          context,
-          name,
-          description,
-          authUrl,
-          accessTokenUrl,
-        },
-      });
-    }
-  }
-
-  public async executeAuthFunction(
-    user: User,
-    authFunction: AuthFunction,
-    eventsClientId: string,
-    clientId: string,
-    clientSecret: string,
-    scopes: string[] | undefined,
-  ): Promise<ExecuteAuthFunctionResponseDto> {
-    const authToken = await this.prisma.authToken.findFirst({
-      where: {
-        authFunction: {
-          id: authFunction.id,
-        },
-        user: {
-          id: user.id,
-        },
-      },
-    });
-    if (authToken?.accessToken && authToken?.clientId === clientId && authToken?.clientSecret === clientSecret) {
-      return {
-        token: authToken.accessToken,
-      };
-    } else if (authToken) {
-      await this.prisma.authToken.delete({
-        where: {
-          authFunctionId_userId: {
-            userId: user.id,
-            authFunctionId: authFunction.id,
-          },
->>>>>>> d7a11a8c
         },
       });
     }
@@ -1414,7 +1120,6 @@
         items: await this.toPropertyType(name, type.substring(0, type.length - 2)),
       };
     }
-<<<<<<< HEAD
     if (type.endsWith(ARGUMENT_TYPE_SUFFIX)) {
       // backward compatibility (might be removed in the future)
       type = 'object';
@@ -1449,90 +1154,6 @@
           kind: 'plain',
           value: type,
         };
-=======
-
-    const tokenData = await lastValueFrom(
-      this.httpService
-        .request({
-          url: authFunction.accessTokenUrl,
-          method: 'POST',
-          headers: {
-            Accept: 'application/json',
-            'Content-Type': 'application/x-www-form-urlencoded',
-          },
-          data: {
-            code,
-            client_id: authToken.clientId,
-            client_secret: authToken.clientSecret,
-            grant_type: 'authorization_code',
-            redirect_uri: this.getAuthFunctionCallbackUrl(authFunction),
-          },
-        })
-        .pipe(map((response) => response.data))
-        .pipe(
-          catchError((error: AxiosError) => {
-            this.logger.error(
-              `Error while performing token request for auth function (id: ${authFunction.id}): ${error}`,
-            );
-
-            this.eventService.sendAuthFunctionEvent(publicId, {
-              error: error.response ? error.response.data : error.message,
-            });
-
-            return of(null);
-          }),
-        ),
-    );
-    if (!tokenData) {
-      return;
-    }
-
-    await this.prisma.authToken.update({
-      where: {
-        authFunctionId_userId: {
-          userId: authToken.userId,
-          authFunctionId: authFunction.id,
-        },
-      },
-      data: {
-        accessToken: tokenData.access_token,
-        refreshToken: tokenData.refresh_token,
-      },
-    });
-
-    this.eventService.sendAuthFunctionEvent(publicId, {
-      token: tokenData.access_token,
-    });
-  }
-
-  private mergeArgumentsMetadata(argumentsMetadata: string | null, updatedArgumentsMetadata: ArgumentsMetadata | null) {
-    return mergeWith(JSON.parse(argumentsMetadata || '{}'), updatedArgumentsMetadata || {}, (objValue, srcValue) => {
-      if (objValue?.typeObject && srcValue?.typeObject) {
-        return {
-          ...objValue,
-          ...srcValue,
-          typeObject: srcValue.typeObject,
-        };
-      }
-    });
-  }
-
-  async setSystemPrompt(userId: number, prompt: string): Promise<SystemPrompt> {
-    // clear the conversation so the user can test the new system prompt!
-    this.aiService.clearConversation(userId.toString());
-
-    const systemPrompt = await this.prisma.systemPrompt.findFirst({ orderBy: { createdAt: 'desc' } });
-    if (systemPrompt) {
-      this.logger.debug(`Found existing SystemPrompt ${systemPrompt.id}. Updating...`);
-      return this.prisma.systemPrompt.update({
-        where: {
-          id: systemPrompt.id,
-        },
-        data: {
-          content: prompt,
-        },
-      });
->>>>>>> d7a11a8c
     }
   };
 
@@ -1625,15 +1246,7 @@
           );
         }
 
-<<<<<<< HEAD
         const [type, typeSchema] = await this.resolveArgumentType(urlFunction, argKey, JSON.stringify(argMetadata.typeObject));
-=======
-        const [type, typeDeclarations] = await this.resolveArgumentType(
-          urlFunction,
-          argKey,
-          JSON.stringify(argMetadata.typeObject),
-        );
->>>>>>> d7a11a8c
         argMetadata.type = type;
         argMetadata.typeSchema = typeSchema;
       }
