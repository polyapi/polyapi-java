import {
  Body,
  Controller,
  Delete,
  Get,
  Headers,
  HttpException,
  HttpStatus,
  Logger,
  Param,
  Patch,
  Post,
  Query,
  Req,
  UseGuards,
  UsePipes,
  ValidationPipe,
} from '@nestjs/common';
import { FunctionService } from 'function/function.service';
import { ApiKeyGuard } from 'auth/api-key-auth-guard.service';
import {
  CreateCustomFunctionDto,
  DeleteAllFunctionsDto,
  ExecuteUrlFunctionDto,
  FunctionBasicDto,
  FunctionDefinitionDto,
  FunctionDetailsDto,
  GetAllFunctionsDto,
  Role,
  UpdateFunctionDto,
<<<<<<< HEAD
=======
  FunctionDetailsDto,
  CreateAuthFunctionDto,
  AuthFunctionDto,
  ExecuteAuthFunctionDto,
  ExecuteAuthFunctionResponseDto,
  ExecuteCustomFunctionDto,
>>>>>>> b89f58db
} from '@poly/common';

export const HEADER_ACCEPT_FUNCTION_DEFINITION = 'application/poly.function-definition+json';

@Controller('functions')
export class FunctionController {
  private logger: Logger = new Logger(FunctionController.name);

  constructor(private readonly service: FunctionService) {
  }

  @Get()
  @UseGuards(ApiKeyGuard)
  @UsePipes(new ValidationPipe({ transform: true }))
  async getAll(@Req() req, @Headers('Accept') acceptHeader: string, @Query() {
    contexts,
    names,
    ids,
  }: GetAllFunctionsDto): Promise<FunctionBasicDto[] | FunctionDefinitionDto[]> {
    this.logger.debug(`Getting all functions for user ${req.user.id} with contexts ${JSON.stringify(contexts)}, names ${JSON.stringify(names)}, ids ${JSON.stringify(ids)}`);

    const useDefinitionDto = acceptHeader === HEADER_ACCEPT_FUNCTION_DEFINITION;
    const urlFunctions = await this.service.getUrlFunctionsByUser(req.user, contexts, names, ids);
    const customFunctions = await this.service.getCustomFunctionsByUser(req.user, contexts, names, ids);

    if (useDefinitionDto) {
      return (await Promise.all(urlFunctions.map(urlFunction => this.service.urlFunctionToDefinitionDto(urlFunction))))
        .concat(...customFunctions.map(customFunction => this.service.customFunctionToDefinitionDto(customFunction)))
        ;
    } else {
      return urlFunctions.map(urlFunction => this.service.urlFunctionToBasicDto(urlFunction))
        .concat(...customFunctions.map(customFunction => this.service.customFunctionToBasicDto(customFunction)))
        ;
    }
  }

  @Get(':publicId')
  @UseGuards(ApiKeyGuard)
  async getFunction(@Req() req, @Param('publicId') publicId: string): Promise<FunctionDetailsDto> {
    const urlFunction = await this.service.findUrlFunction(req.user, publicId);
    if (urlFunction) {
      return this.service.urlFunctionToDetailsDto(urlFunction);
    }

    const customFunction = await this.service.findCustomFunction(req.user, publicId);
    if (customFunction) {
      return this.service.customFunctionToDetailsDto(customFunction);
    }

    throw new HttpException(`Function with ID ${publicId} not found.`, HttpStatus.NOT_FOUND);
  }

  @Post('/url/:publicId/execute')
  async executeUrlFunction(@Param('publicId') publicId: string, @Body() executeFunctionDto: ExecuteUrlFunctionDto): Promise<any> {
    const urlFunction = await this.service.findUrlFunctionByPublicId(publicId);
    if (!urlFunction) {
      throw new HttpException(`Function with publicId ${publicId} not found.`, HttpStatus.NOT_FOUND);
    }

    return await this.service.executeUrlFunction(urlFunction, executeFunctionDto.args, executeFunctionDto.clientID);
  }

  @Post('/custom/:publicId/execute')
  async executeCustomFunction(@Param('publicId') publicId: string, @Body() executeFunctionDto: ExecuteCustomFunctionDto): Promise<any> {
    const customFunction = await this.service.findCustomFunctionByPublicId(publicId);
    if (!customFunction) {
      throw new HttpException(`Function with publicId ${publicId} not found.`, HttpStatus.NOT_FOUND);
    }
    if (!customFunction.serverSide) {
      throw new HttpException(`Function with publicId ${publicId} is not server function.`, HttpStatus.BAD_REQUEST);
    }

    return await this.service.executeServerFunction(customFunction, executeFunctionDto.args, executeFunctionDto.clientID);
  }

  @Patch('/:publicId')
  @UseGuards(ApiKeyGuard)
  async updateFunction(@Req() req, @Param('publicId') publicId: string, @Body() updateFunction: UpdateFunctionDto): Promise<any> {
    const {
      name = null,
      context = null,
      description = null,
      arguments: argumentsMetadata = null,
    } = updateFunction;
    const urlFunction = await this.service.findUrlFunction(req.user, publicId);
    if (urlFunction) {
      return this.service.urlFunctionToDetailsDto(
        await this.service.updateUrlFunction(req.user, urlFunction, name, context, description, argumentsMetadata),
      );
    }

    const customFunction = await this.service.findCustomFunction(req.user, publicId);
    if (customFunction) {
      if (argumentsMetadata) {
        throw new HttpException('Arguments cannot be updated for a custom function.', HttpStatus.BAD_REQUEST);
      }
      if (name != null) {
        throw new HttpException('Name cannot be updated for a custom function.', HttpStatus.BAD_REQUEST);
      }
      return this.service.customFunctionToDetailsDto(
        await this.service.updateCustomFunction(req.user, customFunction, context, description),
      );
    }

    throw new HttpException('Function not found', HttpStatus.NOT_FOUND);
  }

  @Delete('/all')
  @UseGuards(new ApiKeyGuard([Role.Admin]))
  async deleteAllFunctions(@Query() { userId, apiKey }: DeleteAllFunctionsDto): Promise<void> {
    if (!Number.isNaN(Number(userId))) {
      await this.service.deleteAllByUser(Number(userId));
    } else if (apiKey) {
      await this.service.deleteAllApiKey(apiKey);
    } else {
      throw new HttpException('Missing userId or apiKey parameter', HttpStatus.BAD_REQUEST);
    }
  }

  @Delete('/:publicId')
  @UseGuards(ApiKeyGuard)
  async deleteFunction(@Req() req, @Param('publicId') publicId: string): Promise<void> {
    await this.service.deleteFunction(req.user, publicId);
  }

  @Post('/custom')
  @UseGuards(ApiKeyGuard)
  async createCustomFunction(@Req() req, @Body() createCustomFunctionDto: CreateCustomFunctionDto): Promise<any> {
<<<<<<< HEAD
    const {context = '', name, code} = createCustomFunctionDto;

    try {
      return await this.service.createCustomFunction(req.user, context, name, code);
=======
    // temporarily increase timeout for custom function creation
    req.setTimeout(300000);

    const { context = '', name, code, server = false } = createCustomFunctionDto;

    try {
      return await this.service.createCustomFunction(req.user, context, name, code, server);
    } catch (e) {
      throw new HttpException(e.message, HttpStatus.BAD_REQUEST);
    }
  }

  @Post('/auth')
  @UseGuards(ApiKeyGuard)
  async createAuthFunction(@Req() req, @Body() createAuthFunctionDto: CreateAuthFunctionDto): Promise<AuthFunctionDto> {
    const { context = '', name, description = null, authUrl, accessTokenUrl } = createAuthFunctionDto;

    try {
      return this.service.authFunctionToDto(
        await this.service.createAuthFunction(req.user, context, name, description, authUrl, accessTokenUrl),
      );
>>>>>>> b89f58db
    } catch (e) {
      throw new HttpException(e.message, HttpStatus.BAD_REQUEST);
    }
  }
}<|MERGE_RESOLUTION|>--- conflicted
+++ resolved
@@ -28,15 +28,7 @@
   GetAllFunctionsDto,
   Role,
   UpdateFunctionDto,
-<<<<<<< HEAD
-=======
-  FunctionDetailsDto,
-  CreateAuthFunctionDto,
-  AuthFunctionDto,
-  ExecuteAuthFunctionDto,
-  ExecuteAuthFunctionResponseDto,
   ExecuteCustomFunctionDto,
->>>>>>> b89f58db
 } from '@poly/common';
 
 export const HEADER_ACCEPT_FUNCTION_DEFINITION = 'application/poly.function-definition+json';
@@ -165,12 +157,6 @@
   @Post('/custom')
   @UseGuards(ApiKeyGuard)
   async createCustomFunction(@Req() req, @Body() createCustomFunctionDto: CreateCustomFunctionDto): Promise<any> {
-<<<<<<< HEAD
-    const {context = '', name, code} = createCustomFunctionDto;
-
-    try {
-      return await this.service.createCustomFunction(req.user, context, name, code);
-=======
     // temporarily increase timeout for custom function creation
     req.setTimeout(300000);
 
@@ -182,19 +168,4 @@
       throw new HttpException(e.message, HttpStatus.BAD_REQUEST);
     }
   }
-
-  @Post('/auth')
-  @UseGuards(ApiKeyGuard)
-  async createAuthFunction(@Req() req, @Body() createAuthFunctionDto: CreateAuthFunctionDto): Promise<AuthFunctionDto> {
-    const { context = '', name, description = null, authUrl, accessTokenUrl } = createAuthFunctionDto;
-
-    try {
-      return this.service.authFunctionToDto(
-        await this.service.createAuthFunction(req.user, context, name, description, authUrl, accessTokenUrl),
-      );
->>>>>>> b89f58db
-    } catch (e) {
-      throw new HttpException(e.message, HttpStatus.BAD_REQUEST);
-    }
-  }
 }