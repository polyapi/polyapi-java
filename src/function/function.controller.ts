--- conflicted
+++ resolved
@@ -404,16 +404,13 @@
       throw new NotFoundException('Function not found');
     }
 
-<<<<<<< HEAD
     this.commonService.checkVisibilityAllowed(req.user.tenant, visibility);
 
-=======
     if (enabled !== undefined) {
       if (req.user.user?.role !== Role.SuperAdmin) {
         throw new BadRequestException('You do not have permission to enable/disable functions.');
       }
     }
->>>>>>> 408a8d4e
     await this.authService.checkEnvironmentEntityAccess(serverFunction, req.user, false, Permission.CustomDev);
 
     return this.service.customFunctionToDetailsDto(
