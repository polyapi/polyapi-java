import {
  BadRequestException,
  Body,
  Controller,
  Delete,
  Get,
  Header,
  Headers,
  HttpException,
  HttpStatus,
  Logger,
  NotFoundException,
  Param,
  Patch,
  Post,
  Query,
  Req, Res,
  UseGuards, UseInterceptors,
} from '@nestjs/common';
import { ApiOperation, ApiSecurity } from '@nestjs/swagger';
import { FunctionService } from 'function/function.service';
import { PolyAuthGuard } from 'auth/poly-auth-guard.service';
import {
  ApiFunctionDetailsDto,
  ApiFunctionResponseDto,
  ArgumentsMetadata,
  CreateApiFunctionDto,
  CreateCustomFunctionDto,
  ExecuteApiFunctionDto,
  ExecuteCustomFunctionDto,
  ExecuteCustomFunctionQueryParams,
  FunctionBasicDto,
  FunctionDetailsDto, FunctionPublicBasicDto, FunctionPublicDetailsDto,
  Permission,
  Role,
  UpdateApiFunctionDto,
  UpdateCustomFunctionDto,
  UpdateSourceFunctionDto,
  Visibility,
} from '@poly/model';
import { AuthRequest } from 'common/types';
import { AuthService } from 'auth/auth.service';
import { VariableService } from 'variable/variable.service';
import { LimitService } from 'limit/limit.service';
import { FunctionCallsLimitGuard } from 'limit/function-calls-limit-guard';
import { CustomFunction, Environment, Tenant } from '@prisma/client';
import { StatisticsService } from 'statistics/statistics.service';
import { FUNCTIONS_LIMIT_REACHED } from '@poly/common/messages';
import { CommonService } from 'common/common.service';
import { API_TAG_INTERNAL } from 'common/constants';
import { Request, Response } from 'express';
import { EnvironmentService } from 'environment/environment.service';
import { PerfLog } from 'statistics/perf-log.decorator';
import { PerfLogType } from 'statistics/perf-log-type';
import { PerfLogInterceptor } from 'statistics/perf-log-interceptor';
import { PerfLogInfoProvider } from 'statistics/perf-log-info-provider';

@ApiSecurity('PolyApiKey')
@Controller('functions')
@UseInterceptors(PerfLogInterceptor)
export class FunctionController {
  private logger: Logger = new Logger(FunctionController.name);

  constructor(
    private readonly service: FunctionService,
    private readonly authService: AuthService,
    private readonly variableService: VariableService,
    private readonly limitService: LimitService,
    private readonly statisticsService: StatisticsService,
    private readonly commonService: CommonService,
    private readonly environmentService: EnvironmentService,
    private readonly perfLogInfoProvider: PerfLogInfoProvider,
  ) {
  }

  @UseGuards(PolyAuthGuard)
  @Get('/api')
  async getApiFunctions(@Req() req: AuthRequest): Promise<FunctionBasicDto[]> {
    const apiFunctions = await this.service.getApiFunctions(req.user.environment.id);
    return apiFunctions.map(apiFunction => this.service.apiFunctionToBasicDto(apiFunction));
  }

  @UseGuards(PolyAuthGuard)
  @Post('/api')
  async createApiFunction(@Req() req: AuthRequest, @Body() data: CreateApiFunctionDto): Promise<FunctionBasicDto> {
    const {
      url,
      body,
      requestName = '',
      name = null,
      context = null,
      description = null,
      payload = null,
      response,
      variables = {},
      statusCode,
      templateHeaders,
      method,
      templateAuth,
      templateUrl,
      templateBody,
      id = null,
      introspectionResponse = null,
      enableRedirect = false,
    } = data;
    const environmentId = req.user.environment.id;

    await this.authService.checkPermissions(req.user, Permission.Teach);

    this.logger.debug(`Creating or updating API function in environment ${environmentId}...`);
    this.logger.debug(
      `name: ${name}, context: ${context}, description: ${description}, payload: ${payload}, response: ${response}, statusCode: ${statusCode}`,
    );

    return this.service.apiFunctionToBasicDto(
      await this.service.createOrUpdateApiFunction(
        id,
        req.user.environment,
        url,
        body,
        requestName,
        name,
        context,
        description,
        payload,
        response,
        variables,
        statusCode,
        templateHeaders,
        method,
        templateUrl,
        templateBody,
        introspectionResponse,
        enableRedirect,
        templateAuth,
        () => this.checkFunctionsLimit(req.user.tenant, 'training function'),
      ),
    );
  }

  @UseGuards(PolyAuthGuard)
  @Get('/api/public')
  async getPublicApiFunctions(@Req() req: AuthRequest): Promise<FunctionPublicBasicDto[]> {
    const { tenant, environment, user } = req.user;
    const apiFunctions = await this.service.getPublicApiFunctions(tenant, environment, user?.role === Role.Admin);

    return apiFunctions
      .map(apiFunction => this.service.apiFunctionToPublicBasicDto(apiFunction));
  }

  @UseGuards(PolyAuthGuard)
  @Get('/api/public/:id')
  async getPublicApiFunction(@Req() req: AuthRequest, @Param('id') id: string): Promise<FunctionPublicDetailsDto> {
    const { tenant, environment } = req.user;
    const apiFunction = await this.service.findPublicApiFunction(tenant, environment, id);
    if (apiFunction === null) {
      throw new NotFoundException(`Public API function with ID ${id} not found.`);
    }

    return this.service.apiFunctionToPublicDetailsDto(apiFunction);
  }

  @UseGuards(PolyAuthGuard)
  @Get('/api/:id')
  async getApiFunction(@Req() req: AuthRequest, @Param('id') id: string): Promise<ApiFunctionDetailsDto> {
    const apiFunction = await this.service.findApiFunction(id);
    if (!apiFunction) {
      throw new NotFoundException(`Function with ID ${id} not found.`);
    }

    await this.authService.checkEnvironmentEntityAccess(apiFunction, req.user);

    return this.service.apiFunctionToDetailsDto(apiFunction);
  }

  @UseGuards(PolyAuthGuard)
  @Patch('/api/:id')
  async updateApiFunction(@Req() req: AuthRequest, @Param('id') id: string, @Body() data: UpdateApiFunctionDto): Promise<any> {
    const {
      name = null,
      context = null,
      description = null,
      arguments: argumentsMetadata = null,
      response,
      payload,
      visibility = null,
<<<<<<< HEAD
      source,
=======
      enableRedirect,
>>>>>>> a1775f8d
    } = data;

    const apiFunction = await this.service.findApiFunction(id);
    if (!apiFunction) {
      throw new NotFoundException('Function not found');
    }

    if (payload !== undefined && response === undefined) {
      throw new BadRequestException('`payload` cannot be updated without `response`');
    }

    this.checkSourceUpdateAuth(source);

    this.commonService.checkVisibilityAllowed(req.user.tenant, visibility);

    await this.authService.checkEnvironmentEntityAccess(apiFunction, req.user, false, Permission.Teach);

    return this.service.apiFunctionToDetailsDto(
<<<<<<< HEAD
      await this.service.updateApiFunction(apiFunction, name, context, description, argumentsMetadata, response, payload, visibility, source),
=======
      await this.service.updateApiFunction(apiFunction, name, context, description, argumentsMetadata, response, payload, visibility, enableRedirect),
>>>>>>> a1775f8d
    );
  }

  @PerfLog(PerfLogType.ApiFunctionExecution)
  @UseGuards(PolyAuthGuard, FunctionCallsLimitGuard)
  @Post('/api/:id/execute')
  async executeApiFunction(
    @Req() req: AuthRequest,
    @Param('id') id: string,
    @Body() data: ExecuteApiFunctionDto,
  ): Promise<ApiFunctionResponseDto | null> {
    const apiFunction = await this.service.findApiFunction(id, true);
    if (!apiFunction) {
      throw new NotFoundException(`Function with id ${id} not found.`);
    }

    await this.authService.checkEnvironmentEntityAccess(apiFunction, req.user, true, Permission.Use);
    data = await this.variableService.unwrapVariables(req.user, data);

    await this.statisticsService.trackFunctionCall(req.user, apiFunction.id, 'api');

    this.perfLogInfoProvider.data = {
      id: apiFunction.id,
      url: apiFunction.url,
    };

    return await this.service.executeApiFunction(apiFunction, data, req.user.user?.id, req.user.application?.id);
  }

  @UseGuards(PolyAuthGuard)
  @Delete('/api/:id')
  async deleteApiFunction(@Req() req: AuthRequest, @Param('id') id: string): Promise<any> {
    const apiFunction = await this.service.findApiFunction(id);
    if (!apiFunction) {
      throw new NotFoundException('Function not found');
    }

    await this.authService.checkEnvironmentEntityAccess(apiFunction, req.user, false, Permission.Teach);
    await this.service.deleteApiFunction(id);
  }

  @UseGuards(PolyAuthGuard)
  @Get('/client')
  async getClientFunctions(@Req() req: AuthRequest): Promise<FunctionBasicDto[]> {
    const functions = await this.service.getClientFunctions(req.user.environment.id);
    return functions
      .map((clientFunction) => this.service.customFunctionToBasicDto(clientFunction));
  }

  @UseGuards(PolyAuthGuard)
  @Post('/client')
  async createClientFunction(@Req() req: AuthRequest, @Body() data: CreateCustomFunctionDto): Promise<FunctionDetailsDto> {
    const { context = '', name, description = '', code } = data;

    await this.authService.checkPermissions(req.user, Permission.CustomDev);

    try {
      return this.service.customFunctionToDetailsDto(
        await this.service.createOrUpdateCustomFunction(
          req.user.environment,
          context,
          name,
          description,
          code,
          false,
          req.user.key,
          () => this.checkFunctionsLimit(req.user.tenant, 'creating custom client function'),
        ),
      );
    } catch (e) {
      throw new BadRequestException(e.message);
    }
  }

  @UseGuards(PolyAuthGuard)
  @Get('/client/public')
  async getPublicClientFunctions(@Req() req: AuthRequest): Promise<FunctionPublicBasicDto[]> {
    const { tenant, environment, user } = req.user;
    const functions = await this.service.getPublicClientFunctions(tenant, environment, user?.role === Role.Admin);
    return functions
      .map((clientFunction) => this.service.customFunctionToPublicBasicDto(clientFunction));
  }

  @UseGuards(PolyAuthGuard)
  @Get('/client/public/:id')
  async getPublicClientFunction(@Req() req: AuthRequest, @Param('id') id: string): Promise<FunctionPublicDetailsDto> {
    const { tenant, environment } = req.user;
    const clientFunction = await this.service.findPublicClientFunction(tenant, environment, id);
    if (clientFunction === null) {
      throw new NotFoundException(`Public client function with ID ${id} not found.`);
    }

    return this.service.customFunctionToPublicDetailsDto(clientFunction);
  }

  @UseGuards(PolyAuthGuard)
  @Get('/client/:id')
  async getClientFunction(@Req() req: AuthRequest, @Param('id') id: string): Promise<FunctionDetailsDto> {
    const clientFunction = await this.service.findClientFunction(id);
    if (!clientFunction) {
      throw new NotFoundException(`Function with ID ${id} not found.`);
    }

    await this.authService.checkEnvironmentEntityAccess(clientFunction, req.user);

    return this.service.customFunctionToDetailsDto(clientFunction);
  }

  @UseGuards(PolyAuthGuard)
  @Patch('/client/:id')
  async updateClientFunction(@Req() req: AuthRequest, @Param('id') id: string, @Body() data: UpdateCustomFunctionDto): Promise<FunctionDetailsDto> {
    const {
      context = null,
      description = null,
      visibility = null,
    } = data;
    const clientFunction = await this.service.findClientFunction(id);
    if (!clientFunction) {
      throw new NotFoundException('Function not found');
    }

    this.commonService.checkVisibilityAllowed(req.user.tenant, visibility);

    await this.authService.checkEnvironmentEntityAccess(clientFunction, req.user, false, Permission.CustomDev);

    return this.service.customFunctionToDetailsDto(
      await this.service.updateCustomFunction(clientFunction, null, context, description, visibility),
    );
  }

  @UseGuards(PolyAuthGuard)
  @Delete('/client/:id')
  async deleteClientFunction(@Req() req: AuthRequest, @Param('id') id: string): Promise<any> {
    const clientFunction = await this.service.findClientFunction(id);
    if (!clientFunction) {
      throw new NotFoundException('Function not found');
    }

    await this.authService.checkEnvironmentEntityAccess(clientFunction, req.user, false, Permission.CustomDev);

    await this.service.deleteCustomFunction(id, req.user.environment);
  }

  @UseGuards(PolyAuthGuard)
  @Get('/server')
  async getServerFunctions(@Req() req: AuthRequest): Promise<FunctionBasicDto[]> {
    const customFunctions = await this.service.getServerFunctions(req.user.environment.id);
    return customFunctions
      .map((serverFunction) => this.service.customFunctionToBasicDto(serverFunction));
  }

  @ApiOperation({ tags: [API_TAG_INTERNAL] })
  @UseGuards(new PolyAuthGuard([Role.SuperAdmin]))
  @Post('/server/prebuilt-base-image')
  @Header('Content-Type', 'text/plain')
  async createOrUpdatePrebuiltBaseImage(@Req() req: AuthRequest) {
    return this.service.createOrUpdatePrebuiltBaseImage(req.user);
  }

  @UseGuards(PolyAuthGuard)
  @Post('/server')
  async createServerFunction(@Req() req: AuthRequest, @Body() data: CreateCustomFunctionDto): Promise<FunctionDetailsDto> {
    const { context = '', name, description = '', code } = data;

    await this.authService.checkPermissions(req.user, Permission.CustomDev);

    await this.checkFunctionsLimit(req.user.tenant, 'creating custom server function');

    try {
      const customFunction = await this.service.createOrUpdateCustomFunction(
        req.user.environment,
        context,
        name,
        description,
        code,
        true,
        req.user.key,
        () => this.checkFunctionsLimit(req.user.tenant, 'creating custom server function'),
      );
      return this.service.customFunctionToDetailsDto(customFunction);
    } catch (e) {
      throw new BadRequestException(e.message);
    }
  }

  @UseGuards(PolyAuthGuard)
  @Get('/server/public')
  async getPublicServerFunctions(@Req() req: AuthRequest): Promise<FunctionPublicBasicDto[]> {
    const { tenant, environment, user } = req.user;
    const functions = await this.service.getPublicServerFunctions(tenant, environment, user?.role === Role.Admin);
    return functions
      .map((serverFunction) => this.service.customFunctionToPublicBasicDto(serverFunction));
  }

  @UseGuards(PolyAuthGuard)
  @Get('/server/public/:id')
  async getPublicServerFunction(@Req() req: AuthRequest, @Param('id') id: string): Promise<FunctionPublicDetailsDto> {
    const { tenant, environment } = req.user;
    const serverFunction = await this.service.findPublicServerFunction(tenant, environment, id);
    if (serverFunction === null) {
      throw new NotFoundException(`Public server function with ID ${id} not found.`);
    }

    return this.service.customFunctionToPublicDetailsDto(serverFunction);
  }

  @UseGuards(PolyAuthGuard)
  @Get('/server/:id')
  async getServerFunction(@Req() req: AuthRequest, @Param('id') id: string): Promise<FunctionDetailsDto> {
    const serverFunction = await this.service.findServerFunction(id);
    if (!serverFunction) {
      throw new NotFoundException(`Function with ID ${id} not found.`);
    }

    await this.authService.checkEnvironmentEntityAccess(serverFunction, req.user);

    return this.service.customFunctionToDetailsDto(serverFunction);
  }

  @UseGuards(PolyAuthGuard)
  @Patch('/server/:id')
  async updateServerFunction(@Req() req: AuthRequest, @Param('id') id: string, @Body() data: UpdateCustomFunctionDto): Promise<FunctionDetailsDto> {
    const {
      name = null,
      context = null,
      description = null,
      visibility = null,
      enabled,
      arguments: argumentsMetadata,
    } = data;
    const serverFunction = await this.service.findServerFunction(id);
    if (!serverFunction) {
      throw new NotFoundException('Function not found');
    }

    this.commonService.checkVisibilityAllowed(req.user.tenant, visibility);

    if (enabled !== undefined) {
      if (req.user.user?.role !== Role.SuperAdmin) {
        throw new BadRequestException('You do not have permission to enable/disable functions.');
      }
    }
    if (argumentsMetadata !== undefined) {
      this.checkServerFunctionUpdateArguments(argumentsMetadata);
    }
    await this.authService.checkEnvironmentEntityAccess(serverFunction, req.user, false, Permission.CustomDev);

    return this.service.customFunctionToDetailsDto(
      await this.service.updateCustomFunction(serverFunction, name, context, description, visibility, argumentsMetadata, enabled),
    );
  }

  @UseGuards(PolyAuthGuard)
  @Delete('/server/:id')
  async deleteServerFunction(@Req() req: AuthRequest, @Param('id') id: string): Promise<any> {
    const serverFunction = await this.service.findServerFunction(id);
    if (!serverFunction) {
      throw new NotFoundException('Function not found');
    }

    await this.authService.checkEnvironmentEntityAccess(serverFunction, req.user, false, Permission.CustomDev);

    await this.service.deleteCustomFunction(id, req.user.environment);
  }

  @PerfLog(PerfLogType.ServerFunctionExecution)
  @UseGuards(PolyAuthGuard, FunctionCallsLimitGuard)
  @Post('/server/:id/execute')
  async executeServerFunction(
    @Req() req: AuthRequest,
    @Res() res: Response,
    @Param('id') id: string,
    @Body() data: ExecuteCustomFunctionDto,
    @Headers() headers: Record<string, any>,
    @Query() { clientId }: ExecuteCustomFunctionQueryParams,
  ): Promise<any> {
    this.logger.debug(`Headers: ${JSON.stringify(headers)}`);

    const customFunction = await this.service.findServerFunction(id, true);
    if (!customFunction) {
      throw new NotFoundException(`Function with id ${id} not found.`);
    }
    if (!customFunction.serverSide) {
      throw new BadRequestException(`Function with id ${id} is not server function.`);
    }
    if (!customFunction.enabled) {
      throw new BadRequestException(`Function with id ${id} has been disabled by System Administrator and cannot be used.`);
    }

    await this.authService.checkEnvironmentEntityAccess(customFunction, req.user, true, Permission.Use);

    console.log('Data before unwrap', JSON.stringify(data));
    data = await this.variableService.unwrapVariables(req.user, data);
    console.log('Data after unwrap', data);

    await this.statisticsService.trackFunctionCall(req.user, customFunction.id, 'server');

    const executionEnvironment = await this.resolveExecutionEnvironment(customFunction, req);

    this.perfLogInfoProvider.data = {
      id: customFunction.id,
    };

    const { body, statusCode = 200 } = await this.service.executeServerFunction(customFunction, executionEnvironment, data, headers, clientId) || {};
    return res.status(statusCode).send(body);
  }

  @ApiOperation({ tags: [API_TAG_INTERNAL] })
  @UseGuards(new PolyAuthGuard([Role.SuperAdmin]))
  @Post('/server/all/update')
  async updateAllServerFunctions() {
    this.service.updateAllServerFunctions()
      .then(() => {
        this.logger.debug('All functions are being updated in background...');
      });
    return 'Functions are being updated in background. Please check logs for more details.';
  }

  private async checkFunctionsLimit(tenant: Tenant, debugMessage: string) {
    if (!await this.limitService.checkTenantFunctionsLimit(tenant)) {
      this.logger.debug(`Tenant ${tenant.id} reached its limit of functions while ${debugMessage}.`);
      throw new HttpException(FUNCTIONS_LIMIT_REACHED, HttpStatus.TOO_MANY_REQUESTS);
    }
  }

  private checkServerFunctionUpdateArguments(argumentsMetadata: ArgumentsMetadata) {
    for (const key in argumentsMetadata) {
      const argument = argumentsMetadata[key];
      for (const argumentProperty in argument) {
        if (argumentProperty !== 'description') {
          throw new BadRequestException(`Only description can be updated for argument ${key}`);
        }
      }
    }
  }

  private checkSourceUpdateAuth(source?: UpdateSourceFunctionDto): void {
    if (!source) {
      return;
    }

    if (source?.auth?.type === 'apikey') {
      const inKey = source.auth.apikey.find((entry) => entry.key === 'in');
      const keyName = source.auth.apikey.find((entry) => entry.key === 'key');
      const keyValue = source.auth.apikey.find((entry) => entry.key === 'value');

      if (!inKey) {
        throw new BadRequestException('You must provide a key "in" in your apiKey auth type.');
      }

      if (!keyName) {
        throw new BadRequestException('You must provide a key "key" in your apiKey auth type.');
      }

      if (!keyValue) {
        throw new BadRequestException('You must provide a key "value" in your apiKey auth type.');
      }

      if (!['header', 'query'].includes(inKey.value)) {
        throw new BadRequestException('"in" key value should be "query" | "header".');
      }
    }
  }

  private async resolveExecutionEnvironment(customFunction: CustomFunction & {environment: Environment}, req: Request) {
    let executionEnvironment: Environment | null = null;

    if (customFunction.visibility !== Visibility.Environment) {
      executionEnvironment = await this.environmentService.findByHost(req.hostname);
    }

    if (!executionEnvironment) {
      executionEnvironment = customFunction.environment;
    }

    return executionEnvironment;
  }
}<|MERGE_RESOLUTION|>--- conflicted
+++ resolved
@@ -184,11 +184,8 @@
       response,
       payload,
       visibility = null,
-<<<<<<< HEAD
       source,
-=======
       enableRedirect,
->>>>>>> a1775f8d
     } = data;
 
     const apiFunction = await this.service.findApiFunction(id);
@@ -207,11 +204,7 @@
     await this.authService.checkEnvironmentEntityAccess(apiFunction, req.user, false, Permission.Teach);
 
     return this.service.apiFunctionToDetailsDto(
-<<<<<<< HEAD
-      await this.service.updateApiFunction(apiFunction, name, context, description, argumentsMetadata, response, payload, visibility, source),
-=======
-      await this.service.updateApiFunction(apiFunction, name, context, description, argumentsMetadata, response, payload, visibility, enableRedirect),
->>>>>>> a1775f8d
+      await this.service.updateApiFunction(apiFunction, name, context, description, argumentsMetadata, response, payload, visibility, source, enableRedirect),
     );
   }
 
