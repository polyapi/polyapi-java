--- conflicted
+++ resolved
@@ -12,13 +12,9 @@
 import { CommonModule } from 'common/common.module';
 import { ConfigModule } from 'config/config.module';
 import { AiModule } from 'ai/ai.module';
-<<<<<<< HEAD
 import { AuthProviderModule } from 'auth-provider/auth-provider.module';
 import { SpecsModule } from 'specs/specs.module';
-import { ApiSpecModule } from 'apispec/apispec.module';
-=======
 import { GptPluginModule } from 'gptplugin/gptplugin.module';
->>>>>>> b89f58db
 
 @Module({
   imports: [
@@ -37,13 +33,9 @@
     CommonModule,
     ConfigModule,
     AiModule,
-<<<<<<< HEAD
+    GptPluginModule,
     AuthProviderModule,
     SpecsModule,
-    ApiSpecModule,
-=======
-    GptPluginModule,
->>>>>>> b89f58db
   ],
   exports: [
     ConfigModule,
