import fs from 'fs';
import handlebars from 'handlebars';
import _ from 'lodash';
import convert from '@openapi-contrib/json-schema-to-openapi-schema';
import { BadRequestException, Injectable, Logger } from '@nestjs/common';
import { AiService } from 'ai/ai.service';
import { PrismaService } from 'prisma/prisma.service';
import {
  ApiFunctionSpecification,
  CreatePluginDto,
  CustomFunctionSpecification,
  FunctionSpecification,
  PropertySpecification,
  PropertyType,
  ServerFunctionSpecification,
  Specification,
} from '@poly/model';
import { FunctionService } from 'function/function.service';
import { ApiFunction, CustomFunction, GptPlugin, Environment } from '@prisma/client';
import { Request } from 'express';

const POLY_DEFAULT_ICON_URL = 'https://polyapi.io/wp-content/uploads/2023/03/poly-block-logo-mark.png';
// for testing locally
// what is the slug you chose for your pagekite?
// see pagekite.me
const LOCALHOST_PAGEKITE = 'megatronical';

type AnyFunction = ApiFunction | CustomFunction;

type NameContext = {
  name: string;
  context: string;
};

export type PluginFunction = Specification & {
  function: FunctionSpecification;
  executePath: string;
  operationId: string;
};

type PluginAuth = {
  type: string;
  authorization_type: string;
  verification_tokens?: object;
};

type OpenApiResponse = {
  type: string;
  properties?: object;
  description?: string;
  required?: string[];
};

type Schema = {
  name: string;
  type: string;
  description: string;
  arguments?: object;
  argumentsRequired?: string[];
};

const rsplit = (s: string, sep: string, maxsplit: number): string[] => {
  const split = s.split(sep);
  return [split.slice(0, -maxsplit).join(sep)].concat(split.slice(-maxsplit));
};

const slugify = (str: string): string => {
  return String(str)
    .normalize('NFKD') // split accented characters into their base characters and diacritical marks
    .replace(/[\u0300-\u036f]/g, '') // remove all the accents, which happen to be all in the \u03xx UNICODE block.
    .trim() // trim leading or trailing whitespace
    .toLowerCase() // convert to lowercase
    .replace(/[^a-z0-9 -]/g, '') // remove non-alphanumeric characters
    .replace(/\s+/g, '-') // replace spaces with hyphens
    .replace(/-+/g, '-'); // remove consecutive hyphens
};

const getSlugSubdomain = (host: string): [string, string] => {
  const slugEnv = host.split('.')[0];
  const parts = rsplit(slugEnv, '-', 1);
  let slug = parts[0];
  let subdomain = parts[1];
  if (subdomain === LOCALHOST_PAGEKITE) {
    // HACK hardcode this for local testing
    slug = LOCALHOST_PAGEKITE;
    subdomain = '69a4f5f0';
  }
  return [slug, subdomain];
};

const getExecuteType = (t: string): string => {
  switch (t) {
    case 'apiFunction':
      return 'api';
    case 'customFunction':
      return 'server';
    case 'serverFunction':
      return 'server';
    default:
      return 'unknown';
  }
};

const getArgumentsRequired = (args: PropertySpecification[]): string[] => {
  const rv: string[] = [];
  for (const arg of args) {
    if (arg.required) {
      rv.push(arg.name);
    }
  }
  return rv;
};

const getOpenApiType = (t: PropertyType): string => {
  if (t.kind === 'void') {
    return 'string';
  } else if (t.kind === 'plain') {
    if (t.value === 'string' || t.value === 'number' || t.value === 'boolean') {
      return t.value;
    } else {
      // HACK just return string for now
      return 'string';
    }
  } else if (t.kind === 'primitive') {
    return t.type;
  } else if (t.kind === 'function') {
    throw new BadRequestException('Cannot support functions as return types yet');
  } else {
    return t.kind;
  }
};

const cleanupProperties = (properties: object) => {
  for (const [key, value] of Object.entries(properties)) {
    if (value.$ref) {
      delete properties[key];
    }
  }
};

const getResponseSchema = async (f: PluginFunction) => {
  // @ts-expect-error: it's ok
  const jsonSchema = f.function.returnType.schema;
  const type = getOpenApiType(f.function.returnType);

  let converted: null | OpenApiResponse = null;
  if (jsonSchema && type === 'object') {
    const temp = (await convert(jsonSchema)) as unknown;
    converted = temp as OpenApiResponse;
  }

  const schema: OpenApiResponse = {
    type,
    description: 'response',
    properties: {},
  };
  if (converted?.properties) {
    schema.properties = converted.properties;
    cleanupProperties(schema.properties);
  }

  return {
    name: `${f.operationId}Response`,
    schema: JSON.stringify(schema, null, 2),
  };
};

const getOperationId = (f: NameContext): string => {
  // HACK this could be way more efficient, oh well
  let parts: string[] = [...f.context.split('.'), ...f.name.split('.')];
  parts = parts.map((s) => _.startCase(s));
  return _.camelCase(parts.join(''));
};

const trimDescription = (desc: string | undefined): string => {
  if (!desc) {
    return '';
  }
  // openapi limit for description is 300. truncate!
  // there are some escapes for html which count as extra chars so limit to 250 to be safe
  if (desc.length > 250) {
    return desc.substring(0, 250);
  }
  return desc;
};

const tweakSpecForPlugin = (
  f: AnyFunction,
  details: ApiFunctionSpecification | CustomFunctionSpecification | ServerFunctionSpecification,
): PluginFunction => {
  details.description = trimDescription(details.description);
  const executeType = getExecuteType(details.type);
  return {
    executePath: `/functions/${executeType}/${f.id}/execute`,
    operationId: getOperationId(f),
    ...details,
  };
};

<<<<<<< HEAD
export async function apiFunctionMap(f: ApiFunction, functionService: FunctionService): Promise<PluginFunction> {
=======
const apiFunctionMap = async (f: ApiFunction, functionService: FunctionService): Promise<PluginFunction> => {
>>>>>>> 678e625d
  const details = await functionService.toApiFunctionSpecification(f);
  const pluginFunc = tweakSpecForPlugin(f, details);
  return new Promise((resolve) => {
    resolve(pluginFunc);
  });
};

const customFunctionMap = async (f: CustomFunction, functionService: FunctionService): Promise<PluginFunction> => {
  const details = await functionService.toCustomFunctionSpecification(f);
  const pluginFunc = tweakSpecForPlugin(f, details);
  return new Promise((resolve) => {
    resolve(pluginFunc);
  });
};

const getProperties = (props: PropertySpecification[]) => {
  const rv: object = {};
  for (const prop of props) {
    const type = getOpenApiType(prop.type);
    const name = prop.name;
    rv[name] = { type };
    if (prop.description) {
      rv[name].description = prop.description;
    }
    if (type === 'object' && prop.type.kind === 'object') {
      const { properties, schema } = prop.type;
      if (properties && properties.length > 0) {
        rv[name].properties = getProperties(properties);
        rv[name].required = getArgumentsRequired(properties);
      } else if (schema) {
        rv[name] = _.omit(schema, '$schema');
      }
    }
  }
  return rv;
};

const validateName = (name: string): string => {
  if (name.length > 30) {
    throw new BadRequestException('Name too long. Max name length is 30 characters!');
  }
  return name;
};

const _validateDesc = (desc: string): string => {
  if (desc.length > 120) {
    throw new BadRequestException('Desc too long. Max desc length is 120 characters!');
  }
  return desc;
};

const _noValidation = (input) => input;

const SIMPLE_PLUGIN_FIELDS: { [key: string]: null | CallableFunction } = {
  contactEmail: null,
  legalUrl: null,
  name: validateName,
  descriptionForMarketplace: _validateDesc,
  descriptionForModel: _validateDesc,
  iconUrl: null,
  authType: null,
  authToken: null,
};

@Injectable()
export class GptPluginService {
  private readonly logger = new Logger(GptPluginService.name);

  constructor(
    private readonly functionService: FunctionService,
    private readonly aiService: AiService,
    private readonly prisma: PrismaService,
  ) {}

  async getAllFunctions(environmentId: string, tenantId: string, ids: string[]): Promise<PluginFunction[]> {
    // TODO lets filter these down to just supported functions?
    const apiFunctions = await this.functionService.getApiFunctions(
      environmentId,
      [],
      [],
      ids,
      {
        includePublic: true,
        tenantId,
      },
      true,
    );
    const customFunctions = await this.functionService.getServerFunctions(environmentId, [], [], ids);
    // const authFunctions = await this.prisma.authFunction.findMany({ where: { publicId: { in: publicIds } } });

    let promises = apiFunctions.map((apiFunction) => apiFunctionMap(apiFunction, this.functionService));
    promises = promises.concat(
      customFunctions.map((customFunction) => customFunctionMap(customFunction, this.functionService)),
    );

    const functions = Promise.all(promises);
    return functions;
  }

  getOpenApiUrl(host: string, slug: string): string {
    const protocol = host === 'localhost' ? 'http' : 'https';
    if (slug === 'develop' || slug === 'staging') {
      // HACK for now staging/develop/local just use hardcoded manifests
      return `${protocol}://${host}/openapi-${slug}.yaml`;
    } else if (slug === LOCALHOST_PAGEKITE) {
      return `${protocol}://${LOCALHOST_PAGEKITE}.pagekite.me/openapi-localhost.yaml`;
    } else {
      return `${protocol}://${host}/plugins/${slug}/openapi`;
    }
  }

  getTemplatePath(): string {
    // make this a function so we can mock it
    return `${process.cwd()}/dist/gptplugin/templates/openapi.json.hbs`;
  }

  loadTemplate(): string {
    return fs.readFileSync(
      // HACK this feels super hardcody
      this.getTemplatePath(),
      'utf8',
    );
  }

  async getOpenApiSpec(hostname: string, slug: string): Promise<string> {
    const [, subdomain] = getSlugSubdomain(hostname);
    const environment = await this.prisma.environment.findUniqueOrThrow({ where: { subdomain } });
    const plugin = await this.prisma.gptPlugin.findUniqueOrThrow({
      where: { slug_environmentId: { slug, environmentId: environment.id } },
    });

    const functionIds = JSON.parse(plugin.functionIds);
    const functions = await this.getAllFunctions(plugin.environmentId, environment.tenantId, functionIds);

    // @ts-expect-error: filter gets rid of nulls
    const bodySchemas: Schema[] = functions.map((f) => this.getBodySchema(f)).filter((s) => s !== null);

    const responseSchemas = await Promise.all(functions.map((f) => getResponseSchema(f)));

    const template = handlebars.compile(this.loadTemplate());
    return template({ plugin, hostname, functions, bodySchemas, responseSchemas });
  }

  getBodySchema = (f: PluginFunction): object | null => {
    if (!f.function.arguments || f.function.arguments.length === 0) {
      return null;
    }
    const schema = {
      type: 'object',
      properties: getProperties(f.function.arguments),
      required: getArgumentsRequired(f.function.arguments),
    };
    return {
      name: `${f.operationId}Body`,
      schema: JSON.stringify(schema, null, 2),
    };
  };

  async getPlugin(slug: string, environmentId, include: any = null): Promise<GptPlugin> {
    return this.prisma.gptPlugin.findUniqueOrThrow({
      where: { slug_environmentId: { slug, environmentId } },
      include,
    });
  }

  async createOrUpdatePlugin(environment: Environment, body: CreatePluginDto): Promise<GptPlugin> {
    // slugs must be lowercase!
    body.slug = body.slug.replaceAll('_', '-');
    body.slug = slugify(body.slug);

    // function check
    const functionIds = body.functionIds ? JSON.stringify(body.functionIds) : '';

    if (body.functionIds) {
      const functions = await this.getAllFunctions(environment.id, environment.tenantId, body.functionIds);
      if (functions.length !== body.functionIds.length) {
        const badFunctionIds: string[] = [];
        const goodFunctionIds = functions.map((f) => f.id);
        for (const fid of body.functionIds) {
          if (!goodFunctionIds.includes(fid)) {
            badFunctionIds.push(fid);
          }
        }
        throw new BadRequestException(
          `Invalid function ids ${badFunctionIds} passed in functionIds. Are you sure this is the right environment and that the function type is supported?`,
        );
      }
    }

    // ok lets go ahead and create or update!
    const update = {};

    if (body.name) {
      update['name'] = validateName(body.name);
    }

    if (functionIds) {
      update['functionIds'] = functionIds;
    }

    for (let [key, validator] of Object.entries(SIMPLE_PLUGIN_FIELDS)) {
      validator = validator || _noValidation;
      if (body[key]) {
        update[key] = validator(body[key]);
      }
    }

    return this.prisma.gptPlugin.upsert({
      where: {
        slug_environmentId: { slug: body.slug, environmentId: environment.id },
      },
      update: { ...update },
      create: {
        ...update,
        // list them all explicitly so we pass type checking and can set defaults
        slug: body.slug,
        name: validateName(body.name ? body.name : body.slug),
        contactEmail: body.contactEmail ? body.contactEmail : 'info@polyapi.io',
        legalUrl: body.legalUrl ? body.legalUrl : 'https://polyapi.io/legal',
        iconUrl: body.iconUrl ? body.iconUrl : POLY_DEFAULT_ICON_URL,
        environmentId: environment.id,
        functionIds,
      },
    });
  }

  async getManifest(req: Request) {
    const host = req.hostname;
    const [slug, subdomain] = getSlugSubdomain(host);
    const environment = await this.prisma.environment.findUniqueOrThrow({ where: { subdomain } });

    // make sure this is valid plugin host
    let name = '';
    let descMarket = 'Ask ChatGPT to compose and execute chains of tasks on Poly API';
    let descModel = 'Ask ChatGPT to compose and execute chains of tasks on Poly API';
    let iconUrl = 'https://polyapi.io/wp-content/uploads/2023/03/poly-block-logo-mark.png';
    let contactEmail = 'info@polyapi.io';
    let legalUrl = 'https://polyapi.io/legal';

    // default to user auth
    let auth: PluginAuth = {
      type: 'user_http',
      authorization_type: 'bearer',
    };
    if (slug === 'staging') {
      name = 'Poly API Staging';
    } else if (slug === 'develop') {
      name = 'Poly API Develop';
    } else {
      const plugin = await this.getPlugin(slug, environment.id, { environment: true });
      if (plugin.authType === 'service_http') {
        auth = {
          type: plugin.authType,
          authorization_type: 'bearer',
          verification_tokens: {
            openai: plugin.authToken,
          },
        };
      }
      name = plugin.name;
      descMarket = plugin.descriptionForMarketplace;
      descModel = plugin.descriptionForModel;
      iconUrl = plugin.iconUrl;
      contactEmail = plugin.contactEmail;
      legalUrl = plugin.legalUrl;
    }

    return {
      schema_version: 'v1',
      name_for_human: name,
      name_for_model: _.snakeCase(name),
      description_for_human: descMarket,
      description_for_model: descModel,
      auth,
      api: {
        type: 'openapi',
        url: this.getOpenApiUrl(host, slug),
        is_user_authenticated: false,
      },
      logo_url: iconUrl,
      contact_email: contactEmail,
      legal_info_url: legalUrl,
    };
  }

  async chat(authData, slug: string, message: string) {
    // validate the plugin is legit
    await this.getPlugin(slug, authData.environment.id);
    return await this.aiService.pluginChat(slug, message);
  }
}<|MERGE_RESOLUTION|>--- conflicted
+++ resolved
@@ -197,11 +197,7 @@
   };
 };
 
-<<<<<<< HEAD
-export async function apiFunctionMap(f: ApiFunction, functionService: FunctionService): Promise<PluginFunction> {
-=======
 const apiFunctionMap = async (f: ApiFunction, functionService: FunctionService): Promise<PluginFunction> => {
->>>>>>> 678e625d
   const details = await functionService.toApiFunctionSpecification(f);
   const pluginFunc = tweakSpecForPlugin(f, details);
   return new Promise((resolve) => {
