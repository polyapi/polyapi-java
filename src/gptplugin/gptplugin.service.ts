import fs from 'fs';
import handlebars from 'handlebars';
import lodash from 'lodash';
import convert from '@openapi-contrib/json-schema-to-openapi-schema';
import { BadRequestException, Injectable, Logger } from '@nestjs/common';
import { HttpService } from '@nestjs/axios';
import { PrismaService } from 'prisma/prisma.service';
import { CreatePluginDto, PropertySpecification, PropertyType, Specification } from '@poly/common';
import { FunctionService } from 'function/function.service';
import { ApiFunction, CustomFunction, GptPlugin, Environment } from '@prisma/client';
import { Request } from 'express';

const POLY_DEFAULT_ICON_URL = 'https://polyapi.io/wp-content/uploads/2023/03/poly-block-logo-mark.png';
<<<<<<< HEAD
=======
// for testing locally
// what is the slug you chose for your pagekite?
// see pagekite.me
const LOCALHOST_PAGEKITE = 'megatronical';
>>>>>>> 766d6120

type AnyFunction = ApiFunction | CustomFunction;

type NameContext = {
  name: string;
  context: string;
};

export type PluginFunction = Specification & {
  executePath: string;
  operationId: string;
};

type OpenApiResponse = {
  type: string;
  properties?: object;
  description?: string;
  required?: string[];
};

type Schema = {
  name: string;
  type: string;
  description: string;
  arguments?: object;
  argumentsRequired?: string[];
};

<<<<<<< HEAD
=======
function rsplit(s: string, sep: string, maxsplit: number): string[] {
  const split = s.split(sep);
  return [split.slice(0, -maxsplit).join(sep)].concat(split.slice(-maxsplit));
}

>>>>>>> 766d6120
function _getExecuteType(t: string) {
  switch (t) {
    case 'apiFunction':
      return 'api';
    case 'customFunction':
      return 'server';
    case 'serverFunction':
      return 'server';
    default:
      return 'unknown';
  }
}

function _getArgumentsRequired(args: PropertySpecification[]): string[] {
  const rv: string[] = [];
  for (const arg of args) {
    if (arg.required) {
      rv.push(arg.name);
    }
  }
  return rv;
}

const _getOpenApiType = (t: PropertyType): string => {
  if (t.kind === 'void') {
    return 'string';
  } else if (t.kind === 'plain') {
    if (t.value === 'string' || t.value === 'number' || t.value === 'boolean') {
      return t.value;
    } else {
      // HACK just return string for now
      return 'string';
    }
  } else if (t.kind === 'primitive') {
    return t.type;
  } else if (t.kind === 'function') {
    throw new BadRequestException('Cannot support functions as return types yet');
  } else {
    return t.kind;
  }
};

function _cleanupProperties(properties: object) {
  for (const [key, value] of Object.entries(properties)) {
    if (value.$ref) {
      delete properties[key];
    }
  }
}

async function _getResponseSchema(f: PluginFunction) {
  // @ts-expect-error: it's ok
  const jsonSchema = f.function.returnType.schema;
  const type = _getOpenApiType(f.function.returnType);

  let converted: null | OpenApiResponse = null;
  if (jsonSchema && type === 'object') {
    const temp = (await convert(jsonSchema)) as unknown;
    converted = temp as OpenApiResponse;
  }

  const schema: OpenApiResponse = {
    type,
    description: 'response',
    properties: {},
  };
  if (converted?.properties) {
    schema.properties = converted.properties;
    _cleanupProperties(schema.properties);
  }

  return {
    name: `${f.operationId}Response`,
    schema: JSON.stringify(schema, null, 2),
  };
}

const _getOperationId = (f: NameContext): string => {
  // HACK this could be way more efficient, oh well
  let parts: string[] = [...f.context.split('.'), ...f.name.split('.')];
  parts = parts.map((s) => lodash.startCase(s));
  return lodash.camelCase(parts.join(''));
};

function _trimDescription(desc: string | undefined): string {
  if (!desc) {
    return '';
  }
  // openapi limit for description is 300. truncate!
  // there are some escapes for html which count as extra chars so limit to 250 to be safe
  if (desc.length > 250) {
    return desc.substring(0, 250);
  }
  return desc;
}

function _tweakSpecForPlugin(f: AnyFunction, details: Specification): PluginFunction {
  details.description = _trimDescription(details.description);
  const executeType = _getExecuteType(details.type);
  return {
    executePath: `/functions/${executeType}/${f.id}/execute`,
    operationId: _getOperationId(f),
    ...details,
  };
}

async function _apiFunctionMap(f: ApiFunction, functionService: FunctionService): Promise<PluginFunction> {
  const details = await functionService.toApiFunctionSpecification(f);
  const pluginFunc = _tweakSpecForPlugin(f, details);
  return new Promise((resolve) => {
    resolve(pluginFunc);
  });
}

async function _customFunctionMap(f: CustomFunction, functionService: FunctionService): Promise<PluginFunction> {
  const details = await functionService.toCustomFunctionSpecification(f);
  const pluginFunc = _tweakSpecForPlugin(f, details);
  return new Promise((resolve) => {
    resolve(pluginFunc);
  });
}

function _getProperties(props: PropertySpecification[]) {
  const rv: object = {};
  for (const prop of props) {
<<<<<<< HEAD
    const type = _getOpenApiType(prop.type)
    const name = prop.name;
    rv[name] = { type };
    if (type === "object") {
      // @ts-expect-error: we know from previous line this is object!
      const properties: PropertySpecification[] = prop.type.properties
      if (properties && properties.length > 0) {
        rv[name].properties = _getProperties(properties)
        rv[name].required = _getArgumentsRequired(properties)
=======
    const type = _getOpenApiType(prop.type);
    const name = prop.name;
    rv[name] = { type };
    if (type === 'object') {
      // @ts-expect-error: we know from previous line this is object!
      const properties: PropertySpecification[] = prop.type.properties;
      if (properties && properties.length > 0) {
        rv[name].properties = _getProperties(properties);
        rv[name].required = _getArgumentsRequired(properties);
>>>>>>> 766d6120
      }
    }
  }
  return rv;
}

@Injectable()
export class GptPluginService {
  private readonly logger = new Logger(GptPluginService.name);

  constructor(
    private readonly functionService: FunctionService,
    // TODO use with updatePlugin endpoint?
    private readonly httpService: HttpService,
    private readonly prisma: PrismaService,
<<<<<<< HEAD
  ) {
  }

  async _getAllFunctions(environmentId: string, ids: string[]): Promise<PluginFunction[]> {
    // TODO lets filter these down to just supported functions?
    const apiFunctions = await this.functionService.getApiFunctions(environmentId, [], [], ids);
=======
  ) {}

  async _getAllFunctions(environmentId: string, ids: string[]): Promise<PluginFunction[]> {
    // TODO lets filter these down to just supported functions?
    const apiFunctions = await this.functionService.getApiFunctions(environmentId, [], [], ids, true, true);
>>>>>>> 766d6120
    const customFunctions = await this.functionService.getServerFunctions(environmentId, [], [], ids);
    // const authFunctions = await this.prisma.authFunction.findMany({ where: { publicId: { in: publicIds } } });

    let promises = apiFunctions.map((apiFunction) => _apiFunctionMap(apiFunction, this.functionService));
    promises = promises.concat(
      customFunctions.map((customFunction) => _customFunctionMap(customFunction, this.functionService)),
    );

    const functions = Promise.all(promises);
    return functions;
  }

  getOpenApiUrl(host: string, slug: string): string {
    const protocol = host === 'localhost' ? 'http' : 'https';
    if (slug === 'develop' || slug === 'staging') {
<<<<<<< HEAD
      // HACK for now staging/develop just use hardcoded manifests
      return `${protocol}://${host}/openapi-${slug}.yaml`;
=======
      // HACK for now staging/develop/local just use hardcoded manifests
      return `${protocol}://${host}/openapi-${slug}.yaml`;
    } else if (slug === LOCALHOST_PAGEKITE) {
      return `${protocol}://${LOCALHOST_PAGEKITE}.pagekite.me/openapi-localhost.yaml`;
>>>>>>> 766d6120
    } else {
      return `${protocol}://${host}/plugins/${slug}/openapi`;
    }
  }

  getTemplatePath(): string {
    // make this a function so we can mock it
    return `${process.cwd()}/dist/gptplugin/templates/openapi.json.hbs`;
  }

  loadTemplate(): string {
    return fs.readFileSync(
      // HACK this feels super hardcody
      this.getTemplatePath(),
      'utf8',
    );
  }

  async getOpenApiSpec(hostname: string, slug: string): Promise<string> {
    const plugin = await this.prisma.gptPlugin.findUniqueOrThrow({
      where: { slug },
    });

    const functionIds = JSON.parse(plugin.functionIds);
    const functions = await this._getAllFunctions(plugin.environmentId, functionIds);

    // @ts-expect-error: filter gets rid of nulls
    const bodySchemas: Schema[] = functions.map((f) => this.getBodySchema(f)).filter((s) => s !== null);

    const responseSchemas = await Promise.all(functions.map((f) => _getResponseSchema(f)));

    const template = handlebars.compile(this.loadTemplate());
<<<<<<< HEAD
    return template({ plugin: plugin, hostname, functions, bodySchemas, responseSchemas });
=======
    return template({ plugin, hostname, functions, bodySchemas, responseSchemas });
>>>>>>> 766d6120
  }

  getBodySchema = (f: PluginFunction): object | null => {
    if (!f.function.arguments || f.function.arguments.length === 0) {
      return null;
    }
    const schema = {
      type: 'object',
<<<<<<< HEAD
      properties: {
        args: {
          type: 'object',
          properties: _getProperties(f.function.arguments),
          required: _getArgumentsRequired(f.function.arguments)
        },
      },
      required: ['args'],
      description: 'arguments',
=======
      properties: _getProperties(f.function.arguments),
      required: _getArgumentsRequired(f.function.arguments),
>>>>>>> 766d6120
    };
    return {
      name: `${f.operationId}Body`,
      schema: JSON.stringify(schema, null, 2),
    };
  };

  async getPlugin(slug: string): Promise<GptPlugin> {
    return this.prisma.gptPlugin.findUniqueOrThrow({
      where: { slug },
    });
  }

  async createOrUpdatePlugin(environment: Environment, body: CreatePluginDto): Promise<GptPlugin> {
    // slugs must be lowercase!
    body.slug = body.slug.toLowerCase();

    // permission check
<<<<<<< HEAD
    const plugin = await this.prisma.gptPlugin.findUnique({where: {slug: body.slug}})
    if (plugin && plugin.environmentId != environment.id) {
      throw new Error("Plugin is in different environment, cannot access with this key")
=======
    const plugin = await this.prisma.gptPlugin.findUnique({ where: { slug: body.slug } });
    if (plugin && plugin.environmentId !== environment.id) {
      throw new Error('Plugin is in different environment, cannot access with this key');
>>>>>>> 766d6120
    }

    // function check
    const functionIds = body.functionIds ? JSON.stringify(body.functionIds) : '';

    if (body.functionIds) {
      const functions = await this._getAllFunctions(environment.id, body.functionIds);
      if (functions.length !== body.functionIds.length) {
        const badFunctionIds: string[] = [];
        const goodFunctionIds = functions.map((f) => f.id);
        for (const fid of body.functionIds) {
          if (!goodFunctionIds.includes(fid)) {
            badFunctionIds.push(fid);
          }
        }
        throw new BadRequestException(
          `Invalid function ids ${badFunctionIds} passed in functionIds. Are you sure this is the right environment and that the function type is supported?`,
        );
      }
    }

    // ok lets go ahead and create or update!
    const update = {};
    if (body.name) {
<<<<<<< HEAD
=======
      if (body.name.length > 30) {
        throw new BadRequestException('Name too long. Max name length is 30 characters!');
      }
>>>>>>> 766d6120
      update['name'] = body.name;
    }
    if (body.descriptionForMarketplace) {
      update['descriptionForMarketplace'] = body.descriptionForMarketplace;
    }
    if (body.descriptionForModel) {
      update['descriptionForModel'] = body.descriptionForModel;
    }
    if (body.iconUrl) {
      update['iconUrl'] = body.iconUrl;
    }
    if (functionIds) {
      update['functionIds'] = functionIds;
    }

    return this.prisma.gptPlugin.upsert({
      where: {
        slug: body.slug,
      },
      update: { ...update },
      create: {
        slug: body.slug,
        name: body.name ? body.name : body.slug,
        descriptionForMarketplace: body.descriptionForMarketplace || '',
        descriptionForModel: body.descriptionForModel || '',
        iconUrl: body.iconUrl ? body.iconUrl : POLY_DEFAULT_ICON_URL,
        environmentId: environment.id,
        functionIds,
      },
    });
  }

  async getManifest(req: Request) {
    const host = req.hostname;
<<<<<<< HEAD
    const slug = host.split('.')[0];
=======
    const slugEnv = host.split('.')[0];
    const parts = rsplit(slugEnv, '-', 1);
    const slug = parts[0];
    const env = parts[1];
>>>>>>> 766d6120

    // make sure this is valid plugin host
    let name = '';
    let descMarket = '';
    let descModel = '';
    let iconUrl = 'https://polyapi.io/wp-content/uploads/2023/03/poly-block-logo-mark.png';
<<<<<<< HEAD
    if (slug === 'staging') {
      name = 'Poly API Staging';
    } else if (slug == 'develop') {
      name = 'Poly API Develop';
    } else {
      const plugin = await this.prisma.gptPlugin.findUniqueOrThrow({ where: { slug } });
=======
    const auth = {
      type: 'user_http',
      authorization_type: 'bearer',
    };
    if (slug === 'staging') {
      name = 'Poly API Staging';
    } else if (slug === 'develop') {
      name = 'Poly API Develop';
    } else if (slug === LOCALHOST_PAGEKITE) {
      name = 'Poly API Local';
    } else {
      const plugin = await this.prisma.gptPlugin.findUniqueOrThrow({ where: { slug }, include: { environment: true } });
      if (plugin.environment.subdomain !== env) {
        throw new BadRequestException('Plugin subdomain does not match environment!');
      }
>>>>>>> 766d6120
      name = plugin.name;
      descMarket = plugin.descriptionForMarketplace;
      descModel = plugin.descriptionForModel;
      iconUrl = plugin.iconUrl;
    }

    return {
      schema_version: 'v1',
      name_for_human: name,
      name_for_model: lodash.snakeCase(name),
      description_for_human: descMarket || 'Ask ChatGPT to compose and execute chains of tasks on Poly API',
      description_for_model: descModel || 'Ask ChatGPT to compose and execute chains of tasks on Poly API',
<<<<<<< HEAD
      auth: {
        type: 'none',
      },
=======
      auth,
>>>>>>> 766d6120
      api: {
        type: 'openapi',
        url: this.getOpenApiUrl(host, slug),
        is_user_authenticated: false,
      },
      logo_url: iconUrl,
      contact_email: 'darko@polyapi.io',
      legal_info_url: 'https://polyapi.io/legal',
    };
  }
}<|MERGE_RESOLUTION|>--- conflicted
+++ resolved
@@ -11,13 +11,10 @@
 import { Request } from 'express';
 
 const POLY_DEFAULT_ICON_URL = 'https://polyapi.io/wp-content/uploads/2023/03/poly-block-logo-mark.png';
-<<<<<<< HEAD
-=======
 // for testing locally
 // what is the slug you chose for your pagekite?
 // see pagekite.me
 const LOCALHOST_PAGEKITE = 'megatronical';
->>>>>>> 766d6120
 
 type AnyFunction = ApiFunction | CustomFunction;
 
@@ -46,14 +43,11 @@
   argumentsRequired?: string[];
 };
 
-<<<<<<< HEAD
-=======
 function rsplit(s: string, sep: string, maxsplit: number): string[] {
   const split = s.split(sep);
   return [split.slice(0, -maxsplit).join(sep)].concat(split.slice(-maxsplit));
 }
 
->>>>>>> 766d6120
 function _getExecuteType(t: string) {
   switch (t) {
     case 'apiFunction':
@@ -179,17 +173,6 @@
 function _getProperties(props: PropertySpecification[]) {
   const rv: object = {};
   for (const prop of props) {
-<<<<<<< HEAD
-    const type = _getOpenApiType(prop.type)
-    const name = prop.name;
-    rv[name] = { type };
-    if (type === "object") {
-      // @ts-expect-error: we know from previous line this is object!
-      const properties: PropertySpecification[] = prop.type.properties
-      if (properties && properties.length > 0) {
-        rv[name].properties = _getProperties(properties)
-        rv[name].required = _getArgumentsRequired(properties)
-=======
     const type = _getOpenApiType(prop.type);
     const name = prop.name;
     rv[name] = { type };
@@ -199,7 +182,6 @@
       if (properties && properties.length > 0) {
         rv[name].properties = _getProperties(properties);
         rv[name].required = _getArgumentsRequired(properties);
->>>>>>> 766d6120
       }
     }
   }
@@ -215,20 +197,11 @@
     // TODO use with updatePlugin endpoint?
     private readonly httpService: HttpService,
     private readonly prisma: PrismaService,
-<<<<<<< HEAD
-  ) {
-  }
-
-  async _getAllFunctions(environmentId: string, ids: string[]): Promise<PluginFunction[]> {
-    // TODO lets filter these down to just supported functions?
-    const apiFunctions = await this.functionService.getApiFunctions(environmentId, [], [], ids);
-=======
   ) {}
 
   async _getAllFunctions(environmentId: string, ids: string[]): Promise<PluginFunction[]> {
     // TODO lets filter these down to just supported functions?
     const apiFunctions = await this.functionService.getApiFunctions(environmentId, [], [], ids, true, true);
->>>>>>> 766d6120
     const customFunctions = await this.functionService.getServerFunctions(environmentId, [], [], ids);
     // const authFunctions = await this.prisma.authFunction.findMany({ where: { publicId: { in: publicIds } } });
 
@@ -244,15 +217,10 @@
   getOpenApiUrl(host: string, slug: string): string {
     const protocol = host === 'localhost' ? 'http' : 'https';
     if (slug === 'develop' || slug === 'staging') {
-<<<<<<< HEAD
-      // HACK for now staging/develop just use hardcoded manifests
-      return `${protocol}://${host}/openapi-${slug}.yaml`;
-=======
       // HACK for now staging/develop/local just use hardcoded manifests
       return `${protocol}://${host}/openapi-${slug}.yaml`;
     } else if (slug === LOCALHOST_PAGEKITE) {
       return `${protocol}://${LOCALHOST_PAGEKITE}.pagekite.me/openapi-localhost.yaml`;
->>>>>>> 766d6120
     } else {
       return `${protocol}://${host}/plugins/${slug}/openapi`;
     }
@@ -285,11 +253,7 @@
     const responseSchemas = await Promise.all(functions.map((f) => _getResponseSchema(f)));
 
     const template = handlebars.compile(this.loadTemplate());
-<<<<<<< HEAD
-    return template({ plugin: plugin, hostname, functions, bodySchemas, responseSchemas });
-=======
     return template({ plugin, hostname, functions, bodySchemas, responseSchemas });
->>>>>>> 766d6120
   }
 
   getBodySchema = (f: PluginFunction): object | null => {
@@ -298,20 +262,8 @@
     }
     const schema = {
       type: 'object',
-<<<<<<< HEAD
-      properties: {
-        args: {
-          type: 'object',
-          properties: _getProperties(f.function.arguments),
-          required: _getArgumentsRequired(f.function.arguments)
-        },
-      },
-      required: ['args'],
-      description: 'arguments',
-=======
       properties: _getProperties(f.function.arguments),
       required: _getArgumentsRequired(f.function.arguments),
->>>>>>> 766d6120
     };
     return {
       name: `${f.operationId}Body`,
@@ -330,15 +282,9 @@
     body.slug = body.slug.toLowerCase();
 
     // permission check
-<<<<<<< HEAD
-    const plugin = await this.prisma.gptPlugin.findUnique({where: {slug: body.slug}})
-    if (plugin && plugin.environmentId != environment.id) {
-      throw new Error("Plugin is in different environment, cannot access with this key")
-=======
     const plugin = await this.prisma.gptPlugin.findUnique({ where: { slug: body.slug } });
     if (plugin && plugin.environmentId !== environment.id) {
       throw new Error('Plugin is in different environment, cannot access with this key');
->>>>>>> 766d6120
     }
 
     // function check
@@ -363,12 +309,9 @@
     // ok lets go ahead and create or update!
     const update = {};
     if (body.name) {
-<<<<<<< HEAD
-=======
       if (body.name.length > 30) {
         throw new BadRequestException('Name too long. Max name length is 30 characters!');
       }
->>>>>>> 766d6120
       update['name'] = body.name;
     }
     if (body.descriptionForMarketplace) {
@@ -403,28 +346,16 @@
 
   async getManifest(req: Request) {
     const host = req.hostname;
-<<<<<<< HEAD
-    const slug = host.split('.')[0];
-=======
     const slugEnv = host.split('.')[0];
     const parts = rsplit(slugEnv, '-', 1);
     const slug = parts[0];
     const env = parts[1];
->>>>>>> 766d6120
 
     // make sure this is valid plugin host
     let name = '';
     let descMarket = '';
     let descModel = '';
     let iconUrl = 'https://polyapi.io/wp-content/uploads/2023/03/poly-block-logo-mark.png';
-<<<<<<< HEAD
-    if (slug === 'staging') {
-      name = 'Poly API Staging';
-    } else if (slug == 'develop') {
-      name = 'Poly API Develop';
-    } else {
-      const plugin = await this.prisma.gptPlugin.findUniqueOrThrow({ where: { slug } });
-=======
     const auth = {
       type: 'user_http',
       authorization_type: 'bearer',
@@ -440,7 +371,6 @@
       if (plugin.environment.subdomain !== env) {
         throw new BadRequestException('Plugin subdomain does not match environment!');
       }
->>>>>>> 766d6120
       name = plugin.name;
       descMarket = plugin.descriptionForMarketplace;
       descModel = plugin.descriptionForModel;
@@ -453,13 +383,7 @@
       name_for_model: lodash.snakeCase(name),
       description_for_human: descMarket || 'Ask ChatGPT to compose and execute chains of tasks on Poly API',
       description_for_model: descModel || 'Ask ChatGPT to compose and execute chains of tasks on Poly API',
-<<<<<<< HEAD
-      auth: {
-        type: 'none',
-      },
-=======
       auth,
->>>>>>> 766d6120
       api: {
         type: 'openapi',
         url: this.getOpenApiUrl(host, slug),
