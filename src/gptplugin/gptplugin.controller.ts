--- conflicted
+++ resolved
@@ -24,12 +24,7 @@
 
   @UseGuards(PolyKeyGuard)
   @Get('plugins/:slug')
-<<<<<<< HEAD
   public async pluginGet(@Req() req: AuthRequest, @Param('slug') slug): Promise<unknown> {
-    // HACK this is actually get or create based on slug!
-=======
-  public async pluginGet(@Req() req: Request, @Param('slug') slug): Promise<unknown> {
->>>>>>> 52e34772
     const plugin = await this.service.getPlugin(slug);
     return {
       plugin: plugin,
