import { PrismaModule } from 'prisma/prisma.module';
import { forwardRef, Module } from '@nestjs/common';
import { PassportModule } from '@nestjs/passport';
<<<<<<< HEAD
import { PolyKeyStrategy } from 'auth/poly-key.strategy';
=======
import { PolyAuthStrategy } from 'auth/poly-auth-strategy.service';
>>>>>>> 766d6120
import { UserModule } from 'user/user.module';
import { AuthService } from './auth.service';
import { EnvironmentModule } from 'environment/environment.module';
import { TenantModule } from 'tenant/tenant.module';

@Module({
  imports: [PrismaModule, PassportModule, forwardRef(() => TenantModule), EnvironmentModule, UserModule],
<<<<<<< HEAD
  providers: [PolyKeyStrategy, AuthService],
=======
  providers: [PolyAuthStrategy, AuthService],
>>>>>>> 766d6120
  exports: [AuthService],
})
export class AuthModule {
}<|MERGE_RESOLUTION|>--- conflicted
+++ resolved
@@ -1,11 +1,7 @@
 import { PrismaModule } from 'prisma/prisma.module';
 import { forwardRef, Module } from '@nestjs/common';
 import { PassportModule } from '@nestjs/passport';
-<<<<<<< HEAD
-import { PolyKeyStrategy } from 'auth/poly-key.strategy';
-=======
 import { PolyAuthStrategy } from 'auth/poly-auth-strategy.service';
->>>>>>> 766d6120
 import { UserModule } from 'user/user.module';
 import { AuthService } from './auth.service';
 import { EnvironmentModule } from 'environment/environment.module';
@@ -13,11 +9,7 @@
 
 @Module({
   imports: [PrismaModule, PassportModule, forwardRef(() => TenantModule), EnvironmentModule, UserModule],
-<<<<<<< HEAD
-  providers: [PolyKeyStrategy, AuthService],
-=======
   providers: [PolyAuthStrategy, AuthService],
->>>>>>> 766d6120
   exports: [AuthService],
 })
 export class AuthModule {
