--- conflicted
+++ resolved
@@ -58,10 +58,7 @@
   get useSwaggerUI(): boolean {
     return Boolean(this.get('USE_SWAGGER_UI'));
   }
-<<<<<<< HEAD
-=======
 
->>>>>>> 766d6120
   get logLevel(): string {
     return this.get('LOG_LEVEL', 'info');
   }
@@ -76,7 +73,6 @@
 
   get polyTenantName(): string {
     return this.get('POLY_TENANT_NAME') || 'poly-system';
-<<<<<<< HEAD
   }
 
   get polySuperAdminUserKey(): string {
@@ -87,18 +83,6 @@
     return this.get('POLY_ADMINS_TEAM_NAME') || 'Admins';
   }
 
-=======
-  }
-
-  get polySuperAdminUserKey(): string {
-    return this.get('POLY_SUPER_ADMIN_USER_KEY');
-  }
-
-  get polyAdminsTeamName(): string {
-    return this.get('POLY_ADMINS_TEAM_NAME') || 'Admins';
-  }
-
->>>>>>> 766d6120
   get polyAdminUserName(): string {
     return this.get('POLY_ADMIN_USER_NAME') || 'Super Admin';
   }
