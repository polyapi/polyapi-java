--- conflicted
+++ resolved
@@ -203,10 +203,10 @@
     return this.get('SIGN_UP_VERIFICATION_CODE_TEMPLATE_NAME', 'sign-up-verification-code');
   }
 
-<<<<<<< HEAD
   get prebuiltBaseImageName(): string {
     return this.get('PREBUILT_BASE_IMAGE_NAME', 'prebuiltBaseImage');
-=======
+  }
+
   get swaggerStatsUsername(): string {
     return this.get('SWAGGER_STATS_USERNAME', 'poly');
   }
@@ -217,6 +217,5 @@
 
   get apiKeyHashPepper(): string {
     return this.get('API_KEY_HASH_PEPPER', '');
->>>>>>> c15cf419
   }
 }