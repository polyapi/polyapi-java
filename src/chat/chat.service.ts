import { CACHE_MANAGER, Inject, Injectable, Logger, NotFoundException } from '@nestjs/common';
import { PrismaService } from 'prisma/prisma.service';
import { AiService } from 'ai/ai.service';
import { Observable } from 'rxjs';
import { Cache } from 'cache-manager';
import crypto from 'crypto';

@Injectable()
export class ChatService {
  private readonly logger = new Logger(ChatService.name);

  constructor(private readonly aiService: AiService, private readonly prisma: PrismaService, @Inject(CACHE_MANAGER) private cacheManager: Cache) {}

<<<<<<< HEAD
  public sendQuestion(
    environmentId: string,
    userId: string,
    message: string,
    workspaceFolder = '',
  ): Promise<Observable<string>> {
    return this.aiService.getFunctionCompletion(environmentId, userId, message, workspaceFolder);
=======
  public async storeMessage(message: string) {
    const uuid = crypto.randomUUID();

    const messageKey = this.getMessageKey(uuid);

    this.logger.debug(`Storing message in cache manager with key: ${messageKey}`);

    await this.cacheManager.set(messageKey, JSON.stringify({ message }));
    this.logger.debug(`Stored message: ${message}`);

    return {
      uuid,
    };
  }

  public async sendQuestion(environmentId: string, userId: string, message: string | null, uuid: string | null): Promise<Observable<string>> {
    let eventSource: any;

    if (uuid) {
      const messageKey = this.getMessageKey(uuid);
      const storedMessage = await this.cacheManager.get(messageKey);

      if (!storedMessage) {
        this.logger.error(`Key ${messageKey} not found.`);
        throw new NotFoundException('Message not found');
      }

      this.logger.debug(`Sending question to science server with key ${messageKey}`);

      eventSource = this.aiService.getFunctionCompletion(environmentId, userId, messageKey);
    } else if (message) {
      const { uuid } = await this.storeMessage(message);
      const messageKey = this.getMessageKey(uuid);

      this.logger.debug(`Sending question to science server with uuid ${messageKey}`);

      eventSource = this.aiService.getFunctionCompletion(environmentId, userId, messageKey);
    } else {
      throw new Error('At least one of `message` or `uuid` must be provided.');
    }

    return new Observable<string>(subscriber => {
      eventSource.onmessage = (event) => {
        subscriber.next(JSON.parse(event.data).chunk);
      };
      eventSource.onerror = (error) => {
        if (error.message) {
          this.logger.debug(`Error from Science server for function completion: ${error.message}`);
          subscriber.error(error.message);
        }
        subscriber.complete();
        eventSource.close();

        if (uuid) {
          const messageKey = this.getMessageKey(uuid);
          this.cacheManager.del(messageKey).then(() => {
            this.logger.debug(`Message key ${messageKey} removed from cache manager after science server message is fully received.`);
          }).catch(err => {
            this.logger.error(`Couldn't delete message key ${messageKey} from cache manager after science server message is fully received`, err);
          });
        }
      };
    });
>>>>>>> 921b2bb3
  }

  async processCommand(environmentId: string, userId: string, command: string) {
    this.logger.debug(`Processing chat command: ${command}`);
    const [commandName] = command.split(' ');

    switch (commandName) {
      case 'c':
      case 'clear':
        await this.aiService.clearConversation(environmentId, userId);
        break;
      default:
        break;
    }
  }

  async getConversationIds(userId: string, workspaceFolder: string): Promise<string[]> {
    const conversations = await this.prisma.conversation.findMany({
      where: { userId, workspaceFolder },
      orderBy: { createdAt: 'desc' },
      take: 100, // limit to 100 results for now
    });
    return conversations.map((c) => c.id);
  }

  async getConversationDetail(userId: string, conversationId: string): Promise<string> {
    let conversation;
    let where;
    if (userId && conversationId === 'last') {
      where = { where: { userId }, orderBy: { createdAt: 'desc' } };
    } else {
      where = { where: { id: conversationId } };
    }
    try {
      conversation = await this.prisma.conversation.findFirstOrThrow(where);
    } catch {
      return new Promise((resolve) => resolve('Conversation not found.'));
    }

    const messages = await this.prisma.conversationMessage.findMany({
      where: { conversationId: conversation.id },
      orderBy: { createdAt: 'asc' },
    });
    const parts = messages.map((m) => `${m.role.toUpperCase()}\n\n${m.content}`);
    return parts.join('\n\n');
  }

  async getHistory(userId: string | undefined, perPage = 10, firstMessageDate: Date | null = null, workspaceFolder: string) {
    if (!userId) {
      return [];
    }

    const messages = await this.prisma.conversationMessage.findMany({
      where: {
        userId,
        type: 2,
        role: { in: ['user', 'assistant'] },
        conversation: {
          workspaceFolder,
        },
      },
      orderBy: { createdAt: 'desc' },
      take: perPage,
      cursor: firstMessageDate ? { createdAt: firstMessageDate } : undefined,
      skip: firstMessageDate ? 1 : undefined,
      include: {
        conversation: true,
      },
    });

    return messages.map((message) => {
      return { role: message.role, content: this.parseQuestionContent(message.content), createdAt: message.createdAt };
    });
  }

  private parseQuestionContent(content: string) {
    if (content.match(/Question:/ig)) {
      this.logger.debug(`Parsing special question ${content}`);
      return content.trim().split('Question:')[1].trim().replace(/^"/, '').replace(/"$/, '');
    }
    return content;
  }

  private getMessageKey(uuid: string) {
    return `questions:${uuid}`;
  }
}<|MERGE_RESOLUTION|>--- conflicted
+++ resolved
@@ -11,15 +11,6 @@
 
   constructor(private readonly aiService: AiService, private readonly prisma: PrismaService, @Inject(CACHE_MANAGER) private cacheManager: Cache) {}
 
-<<<<<<< HEAD
-  public sendQuestion(
-    environmentId: string,
-    userId: string,
-    message: string,
-    workspaceFolder = '',
-  ): Promise<Observable<string>> {
-    return this.aiService.getFunctionCompletion(environmentId, userId, message, workspaceFolder);
-=======
   public async storeMessage(message: string) {
     const uuid = crypto.randomUUID();
 
@@ -35,7 +26,7 @@
     };
   }
 
-  public async sendQuestion(environmentId: string, userId: string, message: string | null, uuid: string | null): Promise<Observable<string>> {
+  public async sendQuestion(environmentId: string, userId: string, message: string | null, uuid: string | null, workspaceFolder = ''): Promise<Observable<string>> {
     let eventSource: any;
 
     if (uuid) {
@@ -49,14 +40,14 @@
 
       this.logger.debug(`Sending question to science server with key ${messageKey}`);
 
-      eventSource = this.aiService.getFunctionCompletion(environmentId, userId, messageKey);
+      eventSource = this.aiService.getFunctionCompletion(environmentId, userId, messageKey, workspaceFolder);
     } else if (message) {
       const { uuid } = await this.storeMessage(message);
       const messageKey = this.getMessageKey(uuid);
 
       this.logger.debug(`Sending question to science server with uuid ${messageKey}`);
 
-      eventSource = this.aiService.getFunctionCompletion(environmentId, userId, messageKey);
+      eventSource = this.aiService.getFunctionCompletion(environmentId, userId, messageKey, workspaceFolder);
     } else {
       throw new Error('At least one of `message` or `uuid` must be provided.');
     }
@@ -83,7 +74,6 @@
         }
       };
     });
->>>>>>> 921b2bb3
   }
 
   async processCommand(environmentId: string, userId: string, command: string) {
@@ -149,9 +139,6 @@
       take: perPage,
       cursor: firstMessageDate ? { createdAt: firstMessageDate } : undefined,
       skip: firstMessageDate ? 1 : undefined,
-      include: {
-        conversation: true,
-      },
     });
 
     return messages.map((message) => {
