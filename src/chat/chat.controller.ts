<<<<<<< HEAD
import { Req, Body, Controller, Logger, Post, UseGuards, InternalServerErrorException } from '@nestjs/common';
=======
import { Req, Body, Controller, Logger, Post, UseGuards, InternalServerErrorException, Param, Get, Header, Query } from '@nestjs/common';
>>>>>>> 766d6120
import {
  SendQuestionDto,
  SendQuestionResponseDto,
  SendCommandDto,
  SendConfigureDto,
  TeachSystemPromptDto,
  TeachSystemPromptResponseDto,
  Role,
  Permission,
} from '@poly/common';
import { ApiSecurity } from '@nestjs/swagger';
import { ChatService } from 'chat/chat.service';
<<<<<<< HEAD
import { PolyKeyGuard } from 'auth/poly-key-auth-guard.service';
=======
import { PolyAuthGuard } from 'auth/poly-auth-guard.service';
>>>>>>> 766d6120
import { AiService } from 'ai/ai.service';
import { AuthRequest } from 'common/types';
import { UserService } from 'user/user.service';
import { AuthService } from 'auth/auth.service';

<<<<<<< HEAD
@ApiSecurity('X-PolyApiKey')
=======
@ApiSecurity('PolyApiKey')
>>>>>>> 766d6120
@Controller('chat')
export class ChatController {
  private readonly logger = new Logger(ChatController.name);

  constructor(
    private readonly service: ChatService,
    private readonly aiService: AiService,
    private readonly userService: UserService,
    private readonly authService: AuthService,
<<<<<<< HEAD
  ) {
  }

  @UseGuards(PolyKeyGuard)
=======
  ) {}

  @UseGuards(PolyAuthGuard)
>>>>>>> 766d6120
  @Post('/question')
  public async sendQuestion(@Req() req: AuthRequest, @Body() body: SendQuestionDto): Promise<SendQuestionResponseDto> {
    const environmentId = req.user.environment.id;
    const userId = req.user.user?.id || (await this.userService.findAdminUserByEnvironmentId(environmentId))?.id;

    if (!userId) {
      throw new InternalServerErrorException('Cannot find user to process command');
    }

    await this.authService.checkPermissions(req.user, Permission.Use);

    const responseTexts = await this.service.getMessageResponseTexts(environmentId, userId, body.message);
    return {
      texts: responseTexts,
    };
  }

<<<<<<< HEAD
  @UseGuards(PolyKeyGuard)
=======
  @UseGuards(PolyAuthGuard)
>>>>>>> 766d6120
  @Post('/command')
  public async sendCommand(@Req() req: AuthRequest, @Body() body: SendCommandDto) {
    const environmentId = req.user.environment.id;
    const userId = req.user.user?.id || (await this.userService.findAdminUserByEnvironmentId(environmentId))?.id;

    if (!userId) {
      throw new InternalServerErrorException('Cannot find user to process command');
    }

    await this.authService.checkPermissions(req.user, Permission.Use);

    await this.service.processCommand(environmentId, userId, body.command);
  }

<<<<<<< HEAD
  @UseGuards(new PolyKeyGuard([Role.SuperAdmin]))
=======
  @UseGuards(new PolyAuthGuard([Role.SuperAdmin]))
>>>>>>> 766d6120
  @Post('/ai-configuration')
  async aiConfiguration(@Req() req: AuthRequest, @Body() body: SendConfigureDto): Promise<string> {
    await this.aiService.configure(body.name, body.value);
    return 'chirp';
  }

<<<<<<< HEAD
  @UseGuards(new PolyKeyGuard([Role.Admin, Role.SuperAdmin]))
  @Post('/system-prompt')
  async teachSystemPrompt(@Req() req: AuthRequest, @Body() body: TeachSystemPromptDto): Promise<TeachSystemPromptResponseDto> {
=======
  @UseGuards(new PolyAuthGuard([Role.Admin, Role.SuperAdmin]))
  @Post('/system-prompt')
  async teachSystemPrompt(
    @Req() req: AuthRequest,
    @Body() body: TeachSystemPromptDto,
  ): Promise<TeachSystemPromptResponseDto> {
>>>>>>> 766d6120
    const environmentId = req.user.environment.id;
    const userId = req.user.user?.id || (await this.userService.findAdminUserByEnvironmentId(environmentId))?.id;

    if (!userId) {
      throw new InternalServerErrorException('Cannot find user to process command');
    }

    await this.aiService.setSystemPrompt(environmentId, userId, body.prompt);
    return { response: 'Conversation cleared and new system prompt set!' };
<<<<<<< HEAD
=======
  }

  @UseGuards(new PolyAuthGuard([Role.SuperAdmin]))
  @Get('/conversations')
  public async conversationsList(
    @Req() req: AuthRequest,
    @Query('userId') userId: string,
  ) {
    const conversationIds = await this.service.getConversationIds(userId);
    return { conversationIds };
  }

  @UseGuards(new PolyAuthGuard([Role.SuperAdmin]))
  @Header('content-type', 'text/plain')
  @Get('/conversations/:conversationId')
  public async conversationsDetail(
    @Req() req: AuthRequest,
    @Query('userId') userId: string,
    @Param('conversationId') conversationId: string,
  ) {
    const conversation = await this.service.getConversationDetail(userId, conversationId);
    return conversation;
>>>>>>> 766d6120
  }
}<|MERGE_RESOLUTION|>--- conflicted
+++ resolved
@@ -1,8 +1,4 @@
-<<<<<<< HEAD
-import { Req, Body, Controller, Logger, Post, UseGuards, InternalServerErrorException } from '@nestjs/common';
-=======
 import { Req, Body, Controller, Logger, Post, UseGuards, InternalServerErrorException, Param, Get, Header, Query } from '@nestjs/common';
->>>>>>> 766d6120
 import {
   SendQuestionDto,
   SendQuestionResponseDto,
@@ -15,21 +11,13 @@
 } from '@poly/common';
 import { ApiSecurity } from '@nestjs/swagger';
 import { ChatService } from 'chat/chat.service';
-<<<<<<< HEAD
-import { PolyKeyGuard } from 'auth/poly-key-auth-guard.service';
-=======
 import { PolyAuthGuard } from 'auth/poly-auth-guard.service';
->>>>>>> 766d6120
 import { AiService } from 'ai/ai.service';
 import { AuthRequest } from 'common/types';
 import { UserService } from 'user/user.service';
 import { AuthService } from 'auth/auth.service';
 
-<<<<<<< HEAD
-@ApiSecurity('X-PolyApiKey')
-=======
 @ApiSecurity('PolyApiKey')
->>>>>>> 766d6120
 @Controller('chat')
 export class ChatController {
   private readonly logger = new Logger(ChatController.name);
@@ -39,16 +27,9 @@
     private readonly aiService: AiService,
     private readonly userService: UserService,
     private readonly authService: AuthService,
-<<<<<<< HEAD
-  ) {
-  }
-
-  @UseGuards(PolyKeyGuard)
-=======
   ) {}
 
   @UseGuards(PolyAuthGuard)
->>>>>>> 766d6120
   @Post('/question')
   public async sendQuestion(@Req() req: AuthRequest, @Body() body: SendQuestionDto): Promise<SendQuestionResponseDto> {
     const environmentId = req.user.environment.id;
@@ -66,11 +47,7 @@
     };
   }
 
-<<<<<<< HEAD
-  @UseGuards(PolyKeyGuard)
-=======
   @UseGuards(PolyAuthGuard)
->>>>>>> 766d6120
   @Post('/command')
   public async sendCommand(@Req() req: AuthRequest, @Body() body: SendCommandDto) {
     const environmentId = req.user.environment.id;
@@ -85,29 +62,19 @@
     await this.service.processCommand(environmentId, userId, body.command);
   }
 
-<<<<<<< HEAD
-  @UseGuards(new PolyKeyGuard([Role.SuperAdmin]))
-=======
   @UseGuards(new PolyAuthGuard([Role.SuperAdmin]))
->>>>>>> 766d6120
   @Post('/ai-configuration')
   async aiConfiguration(@Req() req: AuthRequest, @Body() body: SendConfigureDto): Promise<string> {
     await this.aiService.configure(body.name, body.value);
     return 'chirp';
   }
 
-<<<<<<< HEAD
-  @UseGuards(new PolyKeyGuard([Role.Admin, Role.SuperAdmin]))
-  @Post('/system-prompt')
-  async teachSystemPrompt(@Req() req: AuthRequest, @Body() body: TeachSystemPromptDto): Promise<TeachSystemPromptResponseDto> {
-=======
   @UseGuards(new PolyAuthGuard([Role.Admin, Role.SuperAdmin]))
   @Post('/system-prompt')
   async teachSystemPrompt(
     @Req() req: AuthRequest,
     @Body() body: TeachSystemPromptDto,
   ): Promise<TeachSystemPromptResponseDto> {
->>>>>>> 766d6120
     const environmentId = req.user.environment.id;
     const userId = req.user.user?.id || (await this.userService.findAdminUserByEnvironmentId(environmentId))?.id;
 
@@ -117,8 +84,6 @@
 
     await this.aiService.setSystemPrompt(environmentId, userId, body.prompt);
     return { response: 'Conversation cleared and new system prompt set!' };
-<<<<<<< HEAD
-=======
   }
 
   @UseGuards(new PolyAuthGuard([Role.SuperAdmin]))
@@ -141,6 +106,5 @@
   ) {
     const conversation = await this.service.getConversationDetail(userId, conversationId);
     return conversation;
->>>>>>> 766d6120
   }
 }