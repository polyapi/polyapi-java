import {
  Req,
  Body,
  Controller,
  Logger,
  Post,
  UseGuards,
  Sse,
  InternalServerErrorException,
  Param,
  Get,
  Header,
  Query,
  MessageEvent,
<<<<<<< HEAD
=======
  ValidationPipe,
  BadRequestException,
>>>>>>> 921b2bb3
} from '@nestjs/common';
import { map, Observable } from 'rxjs';
import {
  SendQuestionDto,
  SendCommandDto,
  TeachSystemPromptDto,
  TeachSystemPromptResponseDto,
  Role,
  Permission,
  Pagination,
  StoreMessageDto,
  MessageUUIDDto,
} from '@poly/model';
import { ApiSecurity } from '@nestjs/swagger';
import { ChatService } from 'chat/chat.service';
import { PolyAuthGuard } from 'auth/poly-auth-guard.service';
import { AiService } from 'ai/ai.service';
import { AuthRequest } from 'common/types';
import { UserService } from 'user/user.service';
import { AuthService } from 'auth/auth.service';
import { MessageDto } from '@poly/model';

@ApiSecurity('PolyApiKey')
@Controller('chat')
export class ChatController {
  private readonly logger = new Logger(ChatController.name);

  constructor(
    private readonly service: ChatService,
    private readonly aiService: AiService,
    private readonly userService: UserService,
    private readonly authService: AuthService,
  ) {}

  @UseGuards(PolyAuthGuard)
  @Post('/store-message')
  public async storeMessage(@Req() req: AuthRequest, @Body() data: StoreMessageDto): Promise<MessageUUIDDto> {
    const environmentId = req.user.environment.id;
    const userId = req.user.user?.id || (await this.userService.findAdminUserByEnvironmentId(environmentId))?.id;

    if (!userId) {
      throw new InternalServerErrorException('Cannot find user to process command');
    }

    await this.authService.checkPermissions(req.user, Permission.Use);

    return this.service.storeMessage(data.message);
  }

  @UseGuards(PolyAuthGuard)
  @Sse('/question')
  public async sendQuestion(@Req() req, @Query() data: SendQuestionDto): Promise<Observable<MessageEvent>> {
    const environmentId = req.user.environment.id;
    const userId = req.user.user?.id || (await this.userService.findAdminUserByEnvironmentId(environmentId))?.id;

    if (!userId) {
      throw new InternalServerErrorException('Cannot find user to process command');
    }

    await this.authService.checkPermissions(req.user, Permission.Use);

    const message = data.message || null;
    const uuid = data.message_uuid || null;

    if (!message && !uuid) {
      throw new BadRequestException('At least one of `message` or `uuid` must be provided.');
    }

<<<<<<< HEAD
    const observable = await this.service.sendQuestion(environmentId, userId, data.message, data.workspaceFolder || '');
=======
    const observable = await this.service.sendQuestion(environmentId, userId, message, uuid);
>>>>>>> 921b2bb3

    return observable.pipe(
      map((data) => ({
        data,
      })),
    );
  }

  @UseGuards(PolyAuthGuard)
  @Post('/command')
  public async sendCommand(@Req() req: AuthRequest, @Body() body: SendCommandDto) {
    const environmentId = req.user.environment.id;
    const userId = req.user.user?.id || (await this.userService.findAdminUserByEnvironmentId(environmentId))?.id;

    if (!userId) {
      throw new InternalServerErrorException('Cannot find user to process command');
    }

    await this.authService.checkPermissions(req.user, Permission.Use);

    await this.service.processCommand(environmentId, userId, body.command);
  }

  @UseGuards(new PolyAuthGuard([Role.Admin, Role.SuperAdmin]))
  @Post('/system-prompt')
  async teachSystemPrompt(
    @Req() req: AuthRequest,
    @Body() body: TeachSystemPromptDto,
  ): Promise<TeachSystemPromptResponseDto> {
    const environmentId = req.user.environment.id;
    const userId = req.user.user?.id || (await this.userService.findAdminUserByEnvironmentId(environmentId))?.id;

    if (!userId) {
      throw new InternalServerErrorException('Cannot find user to process command');
    }

    await this.aiService.setSystemPrompt(environmentId, userId, body.prompt);
    return { response: 'New system prompt set!' };
  }

  @UseGuards(new PolyAuthGuard([Role.SuperAdmin]))
  @Get('/conversations')
  public async conversationsList(@Req() req: AuthRequest, @Query() query) {
    const conversationIds = await this.service.getConversationIds(query.userId, query.workspaceFolder || '');
    return { conversationIds };
  }

  @UseGuards(new PolyAuthGuard([Role.SuperAdmin]))
  @Header('content-type', 'text/plain')
  @Get('/conversations/:conversationId')
  public async conversationsDetail(
    @Req() req: AuthRequest,
    @Query('userId') userId: string,
    @Param('conversationId') conversationId: string,
  ) {
    const conversation = await this.service.getConversationDetail(userId, conversationId);
    return conversation;
  }

  @UseGuards(new PolyAuthGuard())
  @Get('/history')
  public async chatHistory(
    @Req() req: AuthRequest,
    @Query() pagination: Pagination,
  ): Promise<MessageDto[]> {
    const { perPage = '10', firstMessageDate = null, workspaceFolder = '' } = pagination;

    // returns the conversation history for this specific user
    const history = await this.service.getHistory(req.user.user?.id, Number(perPage), firstMessageDate, workspaceFolder);

    return history;
  }
}<|MERGE_RESOLUTION|>--- conflicted
+++ resolved
@@ -12,11 +12,7 @@
   Header,
   Query,
   MessageEvent,
-<<<<<<< HEAD
-=======
-  ValidationPipe,
   BadRequestException,
->>>>>>> 921b2bb3
 } from '@nestjs/common';
 import { map, Observable } from 'rxjs';
 import {
@@ -85,11 +81,7 @@
       throw new BadRequestException('At least one of `message` or `uuid` must be provided.');
     }
 
-<<<<<<< HEAD
-    const observable = await this.service.sendQuestion(environmentId, userId, data.message, data.workspaceFolder || '');
-=======
-    const observable = await this.service.sendQuestion(environmentId, userId, message, uuid);
->>>>>>> 921b2bb3
+    const observable = await this.service.sendQuestion(environmentId, userId, message, uuid, data.workspaceFolder || '');
 
     return observable.pipe(
       map((data) => ({
