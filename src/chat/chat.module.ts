--- conflicted
+++ resolved
@@ -4,16 +4,10 @@
 import { AiModule } from 'ai/ai.module';
 import { UserModule } from 'user/user.module';
 import { AuthModule } from 'auth/auth.module';
-<<<<<<< HEAD
-
-@Module({
-  imports: [AiModule, UserModule, AuthModule],
-=======
 import { PrismaModule } from 'prisma/prisma.module';
 
 @Module({
   imports: [AiModule, UserModule, AuthModule, PrismaModule],
->>>>>>> 766d6120
   providers: [ChatService],
   controllers: [ChatController],
 })
