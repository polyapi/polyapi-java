--- conflicted
+++ resolved
@@ -21,11 +21,7 @@
 RUN yarn run prisma generate --generator js --schema ${PRISMA_HOME_DIR}/schema.prisma
 WORKDIR /poly/app/science
 RUN pip install -r ./requirements.txt --break-system-packages
-<<<<<<< HEAD
 RUN prisma generate --generator py --schema ${PRISMA_HOME_DIR}/schema.prisma
-=======
-RUN prisma generate
->>>>>>> a07db17b
 WORKDIR /poly/app
 # Could not find a way to run prisma generate as non-root, so took a different approach which is a bit of hack and needs relooking at later on
 # Basically installed the app as root under /poly then changed ownership and voila, it works
