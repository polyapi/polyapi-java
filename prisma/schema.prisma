--- conflicted
+++ resolved
@@ -313,27 +313,10 @@
   // a section of our documentation
   // for now all documentation is related to Poly
   // but in future this might be tenanted and used for customer docs
-<<<<<<< HEAD
   id        String   @id @default(uuid())
   title     String   @default("")
   text      String   @default("")
   vector    String   @default("")  // JSON of OpenAI embedding vector of the title+text
-}
-
-model TenantSignUp {
-  id                String   @id @default(uuid())
-  createdAt         DateTime @default(now()) @map("created_at")
-  email             String   @unique
-  name              String   @default("")
-  verificationCode  String   @map("verification_code")
-  expiresAt         DateTime
-
-  @@map("tenant_sign_up")
-=======
-  id     String @id @default(uuid())
-  title  String @default("")
-  text   String @default("")
-  vector String @default("") // JSON of OpenAI embedding vector of the title+text
 }
 
 model LimitTier {
@@ -359,5 +342,15 @@
   data          String?
 
   @@map("statistics")
->>>>>>> 456b35e1
+}
+
+model TenantSignUp {
+  id                String   @id @default(uuid())
+  createdAt         DateTime @default(now()) @map("created_at")
+  email             String   @unique
+  name              String   @default("")
+  verificationCode  String   @map("verification_code")
+  expiresAt         DateTime
+
+  @@map("tenant_sign_up")
 }