name: Promote NPM package
on:
  pull_request:
    paths:
      - "packages/client/package.json"
    branches:
      - develop
      - main

jobs:
  develop:
    name: Promote develop NPM package
    runs-on: ubuntu-latest
    if: ${{ github.head_ref == 'refs/heads/develop' }}
<<<<<<< HEAD

    env:
      NODE_AUTH_TOKEN: ${{ secrets.NPM_TOKEN }}

=======
      
>>>>>>> 4f2781a8
    steps:
    - uses: actions/checkout@v3


    - name: Setup Node
      uses: actions/setup-node@v2
      with:
        node-version: '18'
        registry-url: 'https://registry.npmjs.org'


    - name: Publish package
<<<<<<< HEAD
      run: |
        cd packages/client 
        VERSION=$(node -p "require('./package.json').version")
        VERSIONREMOTE=$(npm view polyapi --json | jq -r '.["dist-tags"].na1')
        VERSIONREMOTELATEST=$(npm view polyapi --json | jq -r '.["dist-tags"].latest')
        
        if [[ $VERSION == $VERSIONREMOTE ]]; then
          npm dist-tag add polyapi@$VERSION na1 
        else
          echo "Repository NPM version it's the same that na1 on registry"
        fi
        
        if [[ $VERSION == $VERSIONREMOTELATEST ]]; then
          npm dist-tag add polyapi@$VERSION latest 
        else
          echo "Repository NPM version it's the same that latest on registry"
        fi

=======
      run: cd packages/client && VERSION=$(node -p "require('./package.json').version") && npm dist-tag add polyapi@$VERSION na1 && npm dist-tag add polyapi@$VERSION latest
      env:
        NODE_AUTH_TOKEN: ${{ secrets.NPM_TOKEN }}
>>>>>>> 4f2781a8

  main:
    name: Tagging of develop package
    runs-on: ubuntu-latest
    if: ${{ github.head_ref == 'refs/heads/main' }}
<<<<<<< HEAD

    env:
      NODE_AUTH_TOKEN: ${{ secrets.NPM_TOKEN }}
=======
>>>>>>> 4f2781a8

    steps:
    - uses: actions/checkout@v3

    - name: Setup Node
      uses: actions/setup-node@v2
      with:
        node-version: '18'
        registry-url: 'https://registry.npmjs.org'


    - name: Publish package
<<<<<<< HEAD
      run: |
        cd packages/client
        VERSION=$(node -p "require('./package.json').version")
        VERSIONREMOTE=$(npm view polyapi --json | jq -r '.["dist-tags"].develop')

        if [[ $VERSION == $VERSIONREMOTE ]]; then
          npm dist-tag add polyapi@$VERSION develop
        else
          echo "Repository NPM version it's the same that develop on registry"
        fi

      
=======
      run: cd packages/client && VERSION=$(node -p "require('./package.json').version") && npm dist-tag add polyapi@$VERSION develop
      env:
        NODE_AUTH_TOKEN: ${{ secrets.NPM_TOKEN }}
>>>>>>> 4f2781a8
<|MERGE_RESOLUTION|>--- conflicted
+++ resolved
@@ -12,14 +12,9 @@
     name: Promote develop NPM package
     runs-on: ubuntu-latest
     if: ${{ github.head_ref == 'refs/heads/develop' }}
-<<<<<<< HEAD
-
     env:
       NODE_AUTH_TOKEN: ${{ secrets.NPM_TOKEN }}
 
-=======
-      
->>>>>>> 4f2781a8
     steps:
     - uses: actions/checkout@v3
 
@@ -32,7 +27,6 @@
 
 
     - name: Publish package
-<<<<<<< HEAD
       run: |
         cd packages/client 
         VERSION=$(node -p "require('./package.json').version")
@@ -51,22 +45,14 @@
           echo "Repository NPM version it's the same that latest on registry"
         fi
 
-=======
-      run: cd packages/client && VERSION=$(node -p "require('./package.json').version") && npm dist-tag add polyapi@$VERSION na1 && npm dist-tag add polyapi@$VERSION latest
-      env:
-        NODE_AUTH_TOKEN: ${{ secrets.NPM_TOKEN }}
->>>>>>> 4f2781a8
 
   main:
     name: Tagging of develop package
     runs-on: ubuntu-latest
     if: ${{ github.head_ref == 'refs/heads/main' }}
-<<<<<<< HEAD
-
     env:
       NODE_AUTH_TOKEN: ${{ secrets.NPM_TOKEN }}
-=======
->>>>>>> 4f2781a8
+
 
     steps:
     - uses: actions/checkout@v3
@@ -79,7 +65,6 @@
 
 
     - name: Publish package
-<<<<<<< HEAD
       run: |
         cd packages/client
         VERSION=$(node -p "require('./package.json').version")
@@ -91,9 +76,3 @@
           echo "Repository NPM version it's the same that develop on registry"
         fi
 
-      
-=======
-      run: cd packages/client && VERSION=$(node -p "require('./package.json').version") && npm dist-tag add polyapi@$VERSION develop
-      env:
-        NODE_AUTH_TOKEN: ${{ secrets.NPM_TOKEN }}
->>>>>>> 4f2781a8
