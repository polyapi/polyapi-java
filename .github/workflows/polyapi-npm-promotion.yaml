--- conflicted
+++ resolved
@@ -8,24 +8,12 @@
       - main
 
 jobs:
-<<<<<<< HEAD
   # develop:
   #   name: Promote develop NPM package
   #   runs-on: ubuntu-latest
   #   if: ${{ github.event.pull_request.head.ref == 'develop' }}
   #   env:
   #     NODE_AUTH_TOKEN: ${{ secrets.NPM_TOKEN }}
-=======
-  develop:
-    name: Promote develop NPM package
-    runs-on: ubuntu-latest
-    if: ${{ github.head_ref == 'refs/heads/develop' }}
-    env:
-      NODE_AUTH_TOKEN: ${{ secrets.NPM_TOKEN }}
-
-    steps:
-    - uses: actions/checkout@v3
->>>>>>> 2cedf6b6
 
   #   steps:
   #   - uses: actions/checkout@v3
@@ -37,7 +25,6 @@
   #       node-version: '18'
   #       registry-url: 'https://registry.npmjs.org'
 
-<<<<<<< HEAD
 
   #   - name: Publish package
   #     run: |
@@ -103,38 +90,6 @@
       
   #   steps:
   #   - uses: actions/checkout@v3
-=======
-    - name: Publish package
-      run: |
-        cd packages/client 
-        VERSION=$(node -p "require('./package.json').version")
-        VERSIONREMOTE=$(npm view polyapi --json | jq -r '.["dist-tags"].na1')
-        VERSIONREMOTELATEST=$(npm view polyapi --json | jq -r '.["dist-tags"].latest')
-        
-        if [[ $VERSION == $VERSIONREMOTE ]]; then
-          npm dist-tag add polyapi@$VERSION na1 
-        else
-          echo "Repository NPM version it's the same that na1 on registry"
-        fi
-        
-        if [[ $VERSION == $VERSIONREMOTELATEST ]]; then
-          npm dist-tag add polyapi@$VERSION latest 
-        else
-          echo "Repository NPM version it's the same that latest on registry"
-        fi
-
-
-  main:
-    name: Tagging of develop package
-    runs-on: ubuntu-latest
-    if: ${{ github.head_ref == 'refs/heads/main' }}
-    env:
-      NODE_AUTH_TOKEN: ${{ secrets.NPM_TOKEN }}
-
-
-    steps:
-    - uses: actions/checkout@v3
->>>>>>> 2cedf6b6
 
   #   - uses: dorny/paths-filter@v2
   #     id: changes
@@ -177,21 +132,8 @@
     steps:
     - name: Publish package
       run: |
-<<<<<<< HEAD
         echo  ${{ github.event.pull_request.base.ref }}
         echo  ${{ github.event.pull_request.head.ref }}
         echo ---
         echo  ${{ github.event.pull_request.base_ref }}
-        echo  ${{ github.event.pull_request.head_ref }}
-=======
-        cd packages/client
-        VERSION=$(node -p "require('./package.json').version")
-        VERSIONREMOTE=$(npm view polyapi --json | jq -r '.["dist-tags"].develop')
-
-        if [[ $VERSION == $VERSIONREMOTE ]]; then
-          npm dist-tag add polyapi@$VERSION develop
-        else
-          echo "Repository NPM version it's the same that develop on registry"
-        fi
-
->>>>>>> 2cedf6b6
+        echo  ${{ github.event.pull_request.head_ref }}