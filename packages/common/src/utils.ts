--- conflicted
+++ resolved
@@ -27,50 +27,6 @@
   return typeof value === 'object' && value !== null && !Array.isArray(value);
 };
 
-<<<<<<< HEAD
-export const toTypeDeclaration = (type: PropertyType, synchronous = true): string => {
-  const wrapInPromiseIfNeeded = (code: string) => (synchronous ? code : `Promise<${code}>`);
-
-  switch (type.kind) {
-    case 'plain':
-      return type.value;
-    case 'primitive':
-      return wrapInPromiseIfNeeded(type.type);
-    case 'void':
-      return wrapInPromiseIfNeeded('void');
-    case 'array':
-      return wrapInPromiseIfNeeded(`${toTypeDeclaration(type.items)}[]`);
-    case 'object':
-      if (type.typeName) {
-        return wrapInPromiseIfNeeded(type.typeName);
-      } else if (type.properties) {
-        return wrapInPromiseIfNeeded(
-          `{ ${type.properties
-            .map((prop) => `'${prop.name}'${prop.required === false ? '?' : ''}: ${toTypeDeclaration(prop.type)}`)
-            .join(';\n')} }`,
-        );
-      } else {
-        return wrapInPromiseIfNeeded('any');
-      }
-    case 'function': {
-      if (type.name) {
-        return type.name;
-      }
-      const toArgument = (arg: PropertySpecification) =>
-        `${arg.name}${arg.required === false ? '?' : ''}: ${toTypeDeclaration(arg.type)}${
-          arg.nullable === true ? ' | null' : ''
-        }`;
-
-      return `(${type.spec.arguments.map(toArgument).join(', ')}) => ${toTypeDeclaration(
-        type.spec.returnType,
-        type.spec.synchronous === true,
-      )}`;
-    }
-  }
-};
-
-=======
->>>>>>> 019f3635
 export const getStartOfDay = () => {
   const date = new Date();
   date.setHours(0, 0, 0, 0);
