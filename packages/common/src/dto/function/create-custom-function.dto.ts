--- conflicted
+++ resolved
@@ -1,27 +1,16 @@
 import { IsNotEmpty, IsOptional, IsString, Validate } from 'class-validator';
-<<<<<<< HEAD
-import { NotContainDots } from '../validators';
-=======
 import { ContextIdentifier, NameIdentifier } from '../validators';
->>>>>>> 766d6120
 
 export class CreateCustomFunctionDto {
   @IsString()
   @IsNotEmpty()
-<<<<<<< HEAD
-  @Validate(NotContainDots)
-=======
   @Validate(NameIdentifier)
->>>>>>> 766d6120
   name: string;
   @IsOptional()
   description?: string;
   @IsOptional()
-<<<<<<< HEAD
-=======
   @IsString()
   @Validate(ContextIdentifier)
->>>>>>> 766d6120
   context?: string;
   @IsNotEmpty()
   code: string;
