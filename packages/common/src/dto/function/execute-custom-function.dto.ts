<<<<<<< HEAD
export interface ExecuteCustomFunctionDto {
  clientID: string;
  args: Record<string, any>;
=======
import { IsOptional } from 'class-validator';

export type ExecuteCustomFunctionDto = Record<string, any>;

export class ExecuteCustomFunctionQueryParams {
  @IsOptional()
  clientId?: string;
>>>>>>> 766d6120
}<|MERGE_RESOLUTION|>--- conflicted
+++ resolved
@@ -1,8 +1,3 @@
-<<<<<<< HEAD
-export interface ExecuteCustomFunctionDto {
-  clientID: string;
-  args: Record<string, any>;
-=======
 import { IsOptional } from 'class-validator';
 
 export type ExecuteCustomFunctionDto = Record<string, any>;
@@ -10,5 +5,4 @@
 export class ExecuteCustomFunctionQueryParams {
   @IsOptional()
   clientId?: string;
->>>>>>> 766d6120
 }