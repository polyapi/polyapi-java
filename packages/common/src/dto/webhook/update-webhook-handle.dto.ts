--- conflicted
+++ resolved
@@ -1,13 +1,3 @@
-<<<<<<< HEAD
-import { IsEnum, IsNotEmpty, IsOptional, IsString } from 'class-validator';
-import { Visibility } from '../../specs';
-
-export class UpdateWebhookHandleDto {
-  @IsOptional()
-  @IsNotEmpty()
-  name?: string;
-  @IsOptional()
-=======
 import { IsEnum, IsOptional, IsString, Validate } from 'class-validator';
 import { Visibility } from '../../specs';
 import { ContextIdentifier, NameIdentifier } from '../validators';
@@ -20,7 +10,6 @@
   @IsOptional()
   @IsString()
   @Validate(ContextIdentifier)
->>>>>>> 766d6120
   context?: string;
   @IsOptional()
   description?: string;
