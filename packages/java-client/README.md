--- conflicted
+++ resolved
@@ -1,10 +1,5 @@
-<<<<<<< HEAD
 # Java Client Library (beta)
 ### v0.2.0
-=======
-# Java Client Library
-### v0.1.8
->>>>>>> 965055b0
 
 ## Introduction
 This is a Java client library for Poly API. It is generated from the [Poly specification](https://develop-k8s.polyapi.io/specs). It is based on its Typescript counterpart [polyapi](https://www.npmjs.com/package/polyapi)
