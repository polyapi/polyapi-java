{
  "name": "polyapi-vscode-extension",
  "displayName": "Poly Assistant",
  "description": "Poly AI assistant for VS Code",
  "icon": "resources/poly-logo.png",
<<<<<<< HEAD
  "version": "0.1.23",
=======
  "version": "0.1.26",
>>>>>>> 766d6120
  "publisher": "PolyAPICorp",
  "engines": {
    "vscode": "^1.75.0"
  },
  "categories": [
    "Other"
  ],
  "repository": {
    "type": "git",
    "url": "https://github.com/polyapi/poly-alpha",
    "directory": "packages/vscode-extension"
  },
  "activationEvents": [
    "onStartupFinished"
  ],
  "main": "./build/extension.js",
  "contributes": {
<<<<<<< HEAD
    "menus": {
    },
=======
    "menus": {},
>>>>>>> 766d6120
    "commands": [
      {
        "command": "poly.focusMessageInput",
        "title": "Focus Poly input"
      }
    ],
    "configuration": {
      "title": "Poly",
      "properties": {
        "poly.apiBaseUrl": {
          "type": "string",
          "default": "https://staging.polyapi.io",
          "description": "API base URL for Poly server"
        },
        "poly.apiKey": {
          "type": "string",
          "default": "",
          "description": "API key for Poly server"
        }
      }
    },
    "activationEvents": [
      "onCommand:poly.focusMessageInput"
    ],
    "viewsContainers": {
      "activitybar": [
        {
          "id": "poly-view-container",
          "title": "Poly",
          "icon": "resources/poly-icon.png"
        }
      ]
    },
    "views": {
      "poly-view-container": [
        {
          "type": "webview",
          "id": "poly.ai-view",
          "name": "AI"
        },
        {
          "type": "tree",
          "id": "poly.library-index-view",
          "icon": "resources/poly-library-index.png",
          "name": "Tree",
          "when": "polyLibraryInstalled == true"
        },
        {
          "id": "poly.library-info",
          "name": "poly",
          "icon": "resources/poly-library-index.png",
          "when": "polyLibraryInstalled == false"
        }
      ]
    },
    "viewsWelcome": [
      {
        "view": "poly.library-info",
        "contents": "No Poly library present.\nTo install the Poly library:\n1. Open a terminal\n2. Run `npm install polyapi`\n3. Run `npx poly generate` to generate code.\n\nMore information about usage can be found in node_modules/polyapi/README.md after the installation."
      }
    ],
    "keybindings": [
      {
        "command": "poly.focusMessageInput",
        "key": "ctrl+alt+p",
        "mac": "cmd+alt+p"
      }
    ]
  },
  "scripts": {
    "vscode:prepublish": "yarn run compile",
    "compile": "tsc -p ./",
    "watch": "tsc -watch -p ./",
    "pretest": "yarn run compile && yarn run lint",
    "lint": "eslint src --ext ts",
    "test": "node ./out/test/runTest.js"
  },
  "devDependencies": {
    "@types/glob": "^8.1.0",
    "@types/mocha": "^10.0.1",
    "@types/node": "16.x",
    "@types/vscode": "^1.75.0",
    "@typescript-eslint/eslint-plugin": "^5.53.0",
    "@typescript-eslint/parser": "^5.53.0",
    "@vscode/test-electron": "^2.2.3",
    "eslint": "^8.34.0",
    "glob": "^8.1.0",
    "mocha": "^10.2.0"
  },
  "dependencies": {
    "@guanghechen/helper-string": "4.7.1",
    "axios": "^1.3.4",
    "typescript": "4.9.5"
  }
}<|MERGE_RESOLUTION|>--- conflicted
+++ resolved
@@ -3,11 +3,7 @@
   "displayName": "Poly Assistant",
   "description": "Poly AI assistant for VS Code",
   "icon": "resources/poly-logo.png",
-<<<<<<< HEAD
-  "version": "0.1.23",
-=======
   "version": "0.1.26",
->>>>>>> 766d6120
   "publisher": "PolyAPICorp",
   "engines": {
     "vscode": "^1.75.0"
@@ -25,12 +21,7 @@
   ],
   "main": "./build/extension.js",
   "contributes": {
-<<<<<<< HEAD
-    "menus": {
-    },
-=======
     "menus": {},
->>>>>>> 766d6120
     "commands": [
       {
         "command": "poly.focusMessageInput",
