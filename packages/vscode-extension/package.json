{
  "name": "polyapi-vscode-extension",
  "displayName": "Poly Assistant",
  "description": "Poly AI assistant for VS Code",
  "icon": "resources/poly-logo.png",
<<<<<<< HEAD
  "version": "0.1.49",
=======
  "version": "0.1.50",
>>>>>>> 6810199e
  "publisher": "PolyAPICorp",
  "engines": {
    "vscode": "^1.75.0"
  },
  "categories": [
    "Other"
  ],
  "repository": {
    "type": "git",
    "url": "https://github.com/polyapi/poly-alpha",
    "directory": "packages/vscode-extension"
  },
  "activationEvents": [
    "onStartupFinished"
  ],
  "main": "./build/vscode-extension/src/extension.js",
  "contributes": {
    "menus": {},
    "commands": [
      {
        "command": "poly.focusMessageInput",
        "title": "Focus Poly input"
      }
    ],
    "configuration": {
      "title": "Poly",
      "properties": {
        "poly.apiBaseUrl": {
          "type": "string",
          "default": "https://staging.polyapi.io",
          "description": "API base URL for Poly server"
        },
        "poly.apiKey": {
          "type": "string",
          "default": "",
          "description": "API key for Poly server"
        }
      }
    },
    "activationEvents": [
      "onCommand:poly.focusMessageInput"
    ],
    "viewsContainers": {
      "activitybar": [
        {
          "id": "poly-view-container",
          "title": "Poly",
          "icon": "resources/poly-icon.png"
        }
      ]
    },
    "views": {
      "poly-view-container": [
        {
          "type": "webview",
          "id": "poly.ai-view",
          "name": "AI"
        },
        {
          "type": "tree",
          "id": "poly.library-index-view",
          "icon": "resources/poly-library-index.png",
          "name": "Tree",
          "when": "polyLibraryInstalled == true"
        },
        {
          "id": "poly.library-info",
          "name": "poly",
          "icon": "resources/poly-library-index.png",
          "when": "(polyLibraryInstalled == false && installingPolyLibrary == false) || missingCredentials == true"
        }
      ]
    },
    "viewsWelcome": [
      {
        "view": "poly.library-info",
        "contents": "No Poly library present.\n[Setup Poly library](command:poly.setupLibrary)\nOr you can do:\n1. Open a terminal\n2. Run `npm install polyapi`\n3. Run `npx poly setup` to setup your credentials.\n4.`Run `npx poly generate` to generate code.\n\nMore information about usage can be found in node_modules/polyapi/README.md after the installation.",
        "when": "polyLibraryInstalled == false && installingPolyLibrary == false"
      },
      {
        "view": "poly.library-info",
        "contents": "Missing credentials, you have to set them to use Poly chat assistant.\n[Set Poly credentials](command:poly.setupCredentials)\n",
        "when": "polyLibraryInstalled == true && missingCredentials == true"
      }
    ],
    "keybindings": [
      {
        "command": "poly.focusMessageInput",
        "key": "ctrl+alt+p",
        "mac": "cmd+alt+p"
      }
    ],
    "colors": [
      {
        "id": "poly.function",
        "description": "Poly Function Color",
        "defaults": {
          "light": "#F0C01C",
          "dark": "#F0C01C"
        }
      },
      {
        "id": "poly.variable",
        "description": "Poly Variable Color",
        "defaults": {
          "light": "#3CB6FF",
          "dark": "#3CB6FF"
        }
      },
      {
        "id": "poly.context",
        "description": "Poly Context Color",
        "defaults": {
          "light": "#BBBBBB",
          "dark": "#BBBBBB"
        }
      }
    ]
  },
  "scripts": {
    "vscode:prepublish": "yarn run compile",
    "compile": "tsc -p ./ && tsc-alias -p ./tsconfig.json",
    "precompile": "yarn run lint",
    "watch": "tsc --watch -p ./ && tsc-alias -p ./tsconfig.json",
    "pretest": "yarn run compile && yarn run lint",
    "lint": "eslint src --ext ts --fix"
  },
  "devDependencies": {
    "@types/glob": "^8.1.0",
    "@types/mocha": "^10.0.1",
    "@types/node": "16.x",
    "@types/vscode": "^1.75.0",
    "@typescript-eslint/eslint-plugin": "^5.53.0",
    "@typescript-eslint/parser": "^5.53.0",
    "@vscode/test-electron": "^2.2.3",
    "eslint": "^8.34.0",
    "glob": "^8.1.0",
    "mocha": "^10.2.0",
    "tsc-alias": "^1.8.6"
  },
  "dependencies": {
    "@guanghechen/helper-string": "4.7.1",
    "@types/lodash": "^4.14.197",
    "axios": "^1.3.4",
    "eventsource": "^2.0.2",
    "lodash": "^4.17.21",
    "typescript": "4.9.5"
  }
}<|MERGE_RESOLUTION|>--- conflicted
+++ resolved
@@ -3,11 +3,7 @@
   "displayName": "Poly Assistant",
   "description": "Poly AI assistant for VS Code",
   "icon": "resources/poly-logo.png",
-<<<<<<< HEAD
-  "version": "0.1.49",
-=======
   "version": "0.1.50",
->>>>>>> 6810199e
   "publisher": "PolyAPICorp",
   "engines": {
     "vscode": "^1.75.0"
