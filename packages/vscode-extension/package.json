{
  "name": "polyapi-vscode-extension",
  "displayName": "Poly Assistant",
  "description": "Poly AI assistant for VS Code",
  "icon": "resources/poly-logo.png",
<<<<<<< HEAD
  "version": "0.1.19",
  "publisher": "Poly API Corp",
=======
  "version": "0.1.26",
  "publisher": "PolyAPICorp",
>>>>>>> 61e63efd
  "engines": {
    "vscode": "^1.75.0"
  },
  "categories": [
    "Other"
  ],
  "repository": {
    "type": "git",
    "url": "https://github.com/polyapi/poly-alpha",
    "directory": "packages/vscode-extension"
  },
  "activationEvents": [
    "onStartupFinished"
  ],
  "main": "./build/extension.js",
  "contributes": {
    "menus": {},
    "commands": [
      {
        "command": "poly.focusMessageInput",
        "title": "Focus Poly input"
      }
    ],
    "configuration": {
      "title": "Poly",
      "properties": {
        "poly.apiBaseUrl": {
          "type": "string",
          "default": "https://staging.polyapi.io",
          "description": "API base URL for Poly server"
        },
        "poly.apiKey": {
          "type": "string",
          "default": "",
          "description": "API key for Poly server"
        }
      }
    },
    "activationEvents": [
      "onCommand:poly.focusMessageInput"
    ],
    "viewsContainers": {
      "activitybar": [
        {
          "id": "poly-view-container",
          "title": "Poly",
          "icon": "resources/poly-icon.png"
        }
      ]
    },
    "views": {
      "poly-view-container": [
        {
          "type": "webview",
          "id": "poly.ai-view",
          "name": "AI"
        },
        {
          "type": "tree",
          "id": "poly.library-index-view",
          "icon": "resources/poly-library-index.png",
          "name": "Tree",
          "when": "polyLibraryInstalled == true"
        },
        {
          "id": "poly.library-info",
          "name": "poly",
          "icon": "resources/poly-library-index.png",
          "when": "polyLibraryInstalled == false"
        }
      ]
    },
    "viewsWelcome": [
      {
        "view": "poly.library-info",
        "contents": "No Poly library present.\nTo install the Poly library:\n1. Open a terminal\n2. Run `npm install polyapi`\n3. Run `npx poly generate` to generate code.\n\nMore information about usage can be found in node_modules/polyapi/README.md after the installation."
      }
    ],
    "keybindings": [
      {
        "command": "poly.focusMessageInput",
        "key": "ctrl+alt+p",
        "mac": "cmd+alt+p"
      }
    ]
  },
  "scripts": {
    "vscode:prepublish": "yarn run compile",
    "compile": "tsc -p ./",
    "watch": "tsc -watch -p ./",
    "pretest": "yarn run compile && yarn run lint",
    "lint": "eslint src --ext ts",
    "test": "node ./out/test/runTest.js"
  },
  "devDependencies": {
    "@types/glob": "^8.1.0",
    "@types/mocha": "^10.0.1",
    "@types/node": "16.x",
    "@types/vscode": "^1.75.0",
    "@typescript-eslint/eslint-plugin": "^5.53.0",
    "@typescript-eslint/parser": "^5.53.0",
    "@vscode/test-electron": "^2.2.3",
    "eslint": "^8.34.0",
    "glob": "^8.1.0",
    "mocha": "^10.2.0"
  },
  "dependencies": {
    "@guanghechen/helper-string": "4.7.1",
    "axios": "^1.3.4",
    "eventsource": "^2.0.2",
    "typescript": "4.9.5"
  }
}<|MERGE_RESOLUTION|>--- conflicted
+++ resolved
@@ -3,13 +3,8 @@
   "displayName": "Poly Assistant",
   "description": "Poly AI assistant for VS Code",
   "icon": "resources/poly-logo.png",
-<<<<<<< HEAD
-  "version": "0.1.19",
-  "publisher": "Poly API Corp",
-=======
   "version": "0.1.26",
   "publisher": "PolyAPICorp",
->>>>>>> 61e63efd
   "engines": {
     "vscode": "^1.75.0"
   },
