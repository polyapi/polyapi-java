{
  "name": "polyapi-vscode-extension",
  "displayName": "Poly Assistant",
  "description": "Poly AI assistant for VS Code",
  "icon": "resources/poly-logo.png",
<<<<<<< HEAD
  "version": "0.1.42",
=======
  "version": "0.1.43",
>>>>>>> 0a67e49c
  "publisher": "PolyAPICorp",
  "engines": {
    "vscode": "^1.75.0"
  },
  "categories": [
    "Other"
  ],
  "repository": {
    "type": "git",
    "url": "https://github.com/polyapi/poly-alpha",
    "directory": "packages/vscode-extension"
  },
  "activationEvents": [
    "onStartupFinished"
  ],
  "main": "./build/vscode-extension/src/extension.js",
  "contributes": {
    "menus": {},
    "commands": [
      {
        "command": "poly.focusMessageInput",
        "title": "Focus Poly input"
      }
    ],
    "configuration": {
      "title": "Poly",
      "properties": {
        "poly.apiBaseUrl": {
          "type": "string",
          "default": "https://staging.polyapi.io",
          "description": "API base URL for Poly server"
        },
        "poly.apiKey": {
          "type": "string",
          "default": "",
          "description": "API key for Poly server"
        }
      }
    },
    "activationEvents": [
      "onCommand:poly.focusMessageInput"
    ],
    "viewsContainers": {
      "activitybar": [
        {
          "id": "poly-view-container",
          "title": "Poly",
          "icon": "resources/poly-icon.png"
        }
      ]
    },
    "views": {
      "poly-view-container": [
        {
          "type": "webview",
          "id": "poly.ai-view",
          "name": "AI"
        },
        {
          "type": "tree",
          "id": "poly.library-index-view",
          "icon": "resources/poly-library-index.png",
          "name": "Tree",
          "when": "polyLibraryInstalled == true"
        },
        {
          "id": "poly.library-info",
          "name": "poly",
          "icon": "resources/poly-library-index.png",
          "when": "(polyLibraryInstalled == false && installingPolyLibrary == false) || missingCredentials == true"
        }
      ]
    },
    "viewsWelcome": [
      {
        "view": "poly.library-info",
        "contents": "No Poly library present.\n[Setup Poly library](command:poly.setupLibrary)\nOr you can do:\n1. Open a terminal\n2. Run `npm install polyapi`\n3. Run `npx poly setup` to setup your credentials.\n4.`Run `npx poly generate` to generate code.\n\nMore information about usage can be found in node_modules/polyapi/README.md after the installation.",
        "when": "polyLibraryInstalled == false && installingPolyLibrary == false"
      },
      {
        "view": "poly.library-info",
        "contents": "Missing credentials, you have to set them to use Poly chat assistant.\n[Set Poly credentials](command:poly.setupCredentials)\n",
        "when": "polyLibraryInstalled == true && missingCredentials == true"
      }
    ],
    "keybindings": [
      {
        "command": "poly.focusMessageInput",
        "key": "ctrl+alt+p",
        "mac": "cmd+alt+p"
      }
    ],
    "colors": [
      {
        "id": "poly.function",
        "description": "Poly Function Color",
        "defaults": {
          "light": "#F0C01C",
          "dark": "#F0C01C"
        }
      },
      {
        "id": "poly.variable",
        "description": "Poly Variable Color",
        "defaults": {
          "light": "#3CB6FF",
          "dark": "#3CB6FF"
        }
      },
      {
        "id": "poly.context",
        "description": "Poly Context Color",
        "defaults": {
          "light": "#BBBBBB",
          "dark": "#BBBBBB"
        }
      }
    ]
  },
  "scripts": {
    "vscode:prepublish": "yarn run compile",
    "compile": "tsc -p ./ && tsc-alias -p ./tsconfig.json",
    "precompile": "yarn run lint",
    "watch": "tsc --watch -p ./ && tsc-alias -p ./tsconfig.json",
    "pretest": "yarn run compile && yarn run lint",
    "lint": "eslint src --ext ts"
  },
  "devDependencies": {
    "@types/glob": "^8.1.0",
    "@types/mocha": "^10.0.1",
    "@types/node": "16.x",
    "@types/vscode": "^1.75.0",
    "@typescript-eslint/eslint-plugin": "^5.53.0",
    "@typescript-eslint/parser": "^5.53.0",
    "@vscode/test-electron": "^2.2.3",
    "eslint": "^8.34.0",
    "glob": "^8.1.0",
    "mocha": "^10.2.0",
    "tsc-alias": "^1.8.6"
  },
  "dependencies": {
    "@guanghechen/helper-string": "4.7.1",
    "axios": "^1.3.4",
    "typescript": "4.9.5"
  }
}<|MERGE_RESOLUTION|>--- conflicted
+++ resolved
@@ -3,11 +3,7 @@
   "displayName": "Poly Assistant",
   "description": "Poly AI assistant for VS Code",
   "icon": "resources/poly-logo.png",
-<<<<<<< HEAD
-  "version": "0.1.42",
-=======
-  "version": "0.1.43",
->>>>>>> 0a67e49c
+  "version": "0.1.44",
   "publisher": "PolyAPICorp",
   "engines": {
     "vscode": "^1.75.0"
