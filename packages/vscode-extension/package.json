{
  "name": "polyapi-vscode-extension",
  "displayName": "Poly Assistant",
  "description": "Poly AI assistant for VS Code",
  "icon": "resources/poly-logo.png",
<<<<<<< HEAD
  "version": "0.3.3",
=======
  "version": "0.3.4",
>>>>>>> 7b8d7e61
  "publisher": "PolyAPICorp",
  "engines": {
    "vscode": "^1.75.0"
  },
  "categories": [
    "Other",
    "Programming Languages",
    "Testing",
    "Education"
  ],
  "keywords": [
<<<<<<< HEAD
    "API",
    "OpenAI",
    "ChatGPT",
    "AI Tools",
    "Assistant"
=======
    "API Management",
    "JSON",
    "Nodejs",
    "Typescript",
    "OpenAI",
    "ChatGPT",
    "AI",
    "AI Tools",
    "Assistant",
    "API",
    "REST"
>>>>>>> 7b8d7e61
  ],
  "activationEvents": [
    "onStartupFinished"
  ],
  "main": "./build/vscode-extension/src/extension.js",
  "contributes": {
    "menus": {},
    "commands": [
      {
        "command": "poly.focusMessageInput",
        "title": "Focus Poly input"
      }
    ],
    "configuration": {
      "title": "Poly",
      "properties": {
        "poly.apiBaseUrl": {
          "type": "string",
          "default": "https://staging.polyapi.io",
          "description": "API base URL for Poly server"
        },
        "poly.apiKey": {
          "type": "string",
          "default": "",
          "description": "API key for Poly server"
        }
      }
    },
    "activationEvents": [
      "onCommand:poly.focusMessageInput"
    ],
    "viewsContainers": {
      "activitybar": [
        {
          "id": "poly-view-container",
          "title": "Poly",
          "icon": "resources/poly-icon.png"
        }
      ]
    },
    "views": {
      "poly-view-container": [
        {
          "type": "webview",
          "id": "poly.ai-view",
          "name": "AI"
        },
        {
          "type": "tree",
          "id": "poly.library-index-view",
          "icon": "resources/poly-library-index.png",
          "name": "Tree",
          "when": "polyLibraryInstalled == true"
        },
        {
          "id": "poly.library-info",
          "name": "poly",
          "icon": "resources/poly-library-index.png",
          "when": "(polyLibraryInstalled == false && installingPolyLibrary == false) || missingCredentials == true"
        }
      ]
    },
    "viewsWelcome": [
      {
        "view": "poly.library-info",
        "contents": "No Poly library present.\n[Setup Poly library](command:poly.setupLibrary)\nOr you can do:\n1. Open a terminal\n2. Run `npm install polyapi`\n3. Run `npx poly setup` to setup your credentials.\n4.`Run `npx poly generate` to generate code.\n\nMore information about usage can be found in node_modules/polyapi/README.md after the installation.",
        "when": "polyLibraryInstalled == false && installingPolyLibrary == false"
      },
      {
        "view": "poly.library-info",
        "contents": "Missing credentials, you have to set them to use Poly chat assistant.\n[Set Poly credentials](command:poly.setupCredentials)\n",
        "when": "polyLibraryInstalled == true && missingCredentials == true"
      }
    ],
    "keybindings": [
      {
        "command": "poly.focusMessageInput",
        "key": "ctrl+alt+p",
        "mac": "cmd+alt+p"
      }
    ],
    "colors": [
      {
        "id": "poly.function",
        "description": "Poly Function Color",
        "defaults": {
          "light": "#F0C01C",
          "dark": "#F0C01C"
        }
      },
      {
        "id": "poly.variable",
        "description": "Poly Variable Color",
        "defaults": {
          "light": "#3CB6FF",
          "dark": "#3CB6FF"
        }
      },
      {
        "id": "poly.context",
        "description": "Poly Context Color",
        "defaults": {
          "light": "#BBBBBB",
          "dark": "#BBBBBB"
        }
      }
    ]
  },
  "scripts": {
    "vscode:prepublish": "yarn run compile",
    "compile": "tsc -p ./ && tsc-alias -p ./tsconfig.json",
    "precompile": "yarn run lint",
    "watch": "tsc --watch -p ./ && tsc-alias -p ./tsconfig.json",
    "pretest": "yarn run compile && yarn run lint",
    "lint": "eslint src --ext ts --fix"
  },
  "devDependencies": {
    "@types/glob": "^8.1.0",
    "@types/mocha": "^10.0.1",
    "@types/node": "16.x",
    "@types/vscode": "^1.75.0",
    "@typescript-eslint/eslint-plugin": "^5.53.0",
    "@typescript-eslint/parser": "^5.53.0",
    "@vscode/test-electron": "^2.2.3",
    "eslint": "^8.34.0",
    "glob": "^8.1.0",
    "mocha": "^10.2.0",
    "tsc-alias": "^1.8.6"
  },
  "dependencies": {
    "@guanghechen/helper-string": "4.7.1",
    "@types/lodash": "^4.14.197",
    "axios": "^1.3.4",
    "eventsource": "^2.0.2",
    "lodash": "^4.17.21",
    "typescript": "4.9.5"
  }
}<|MERGE_RESOLUTION|>--- conflicted
+++ resolved
@@ -3,11 +3,7 @@
   "displayName": "Poly Assistant",
   "description": "Poly AI assistant for VS Code",
   "icon": "resources/poly-logo.png",
-<<<<<<< HEAD
-  "version": "0.3.3",
-=======
   "version": "0.3.4",
->>>>>>> 7b8d7e61
   "publisher": "PolyAPICorp",
   "engines": {
     "vscode": "^1.75.0"
@@ -19,13 +15,6 @@
     "Education"
   ],
   "keywords": [
-<<<<<<< HEAD
-    "API",
-    "OpenAI",
-    "ChatGPT",
-    "AI Tools",
-    "Assistant"
-=======
     "API Management",
     "JSON",
     "Nodejs",
@@ -37,7 +26,6 @@
     "Assistant",
     "API",
     "REST"
->>>>>>> 7b8d7e61
   ],
   "activationEvents": [
     "onStartupFinished"
