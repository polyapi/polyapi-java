<<<<<<< HEAD
### 0.1.19
* Poly chat using event stream
=======
### 0.1.26
* Added tenant name information to public functions

### 0.1.25
* Updated Authorization

### 0.1.24
* Set textarea disabled when sending a question through chat.

### 0.1.23
* Removed "Copy selection to Poly" button due a vscode issue on Windows plattform.

### 0.1.22
* Added webhook description

### 0.1.21
* Fixed publisher name

### 0.1.20
* Fixed tree label

### 0.1.19
* Fixed auth function copy action
>>>>>>> 61e63efd

### 0.1.18
* Updated tooltips and copied code for changed specifications

### 0.1.17
* Fixed tooltip for server functions

### 0.1.16
* Fixed tooltip and copied code for URL, Custom and Auth functions

### 0.1.15
* Fixed tooltip for functions when payload arguments are present

### 0.1.14
* Fixed copied code when payload arguments are present

### 0.1.13
* Updated Poly library tree icon

### 0.1.12
* Using polling instead of event listening for library data changes 

### 0.1.11
* Improved Poly library change listener

### 0.1.10
* Updated error message from Poly chat

### 0.1.9
* Updated icon for library index tree
* Updated copied text for context

### 0.1.8
* Some library index tree related improvements

### 0.1.7
* Added library index tree

### 0.1.6
* Fixed issue with Poly not showing when no workspace is open
* Updated auto restart of TS server

### 0.1.5
* Updated extension activity bar icon
* Only Copy action in context menu

### 0.1.4
* Added extension icon
* Updated extension "developer"
* Updated extension "description"
* Updated README with Poly API client library usage

### 0.1.3
* Restart TS server when Poly library is changed
* Changed placeholder for message input

### 0.1.2
* Added shortcut to open Poly
* Message input grows height
* Removed header
* Scroll to loading indicator
* Clear messages action added
* Cancel request action added
* Showing error message

### 0.1.1
* Changed default value of API base URL to staging server

### 0.1.0
* Initial release of the extension.
* Query server for function recommendations
* Copy code to clipboard<|MERGE_RESOLUTION|>--- conflicted
+++ resolved
@@ -1,7 +1,6 @@
-<<<<<<< HEAD
-### 0.1.19
+### 0.1.27
 * Poly chat using event stream
-=======
+
 ### 0.1.26
 * Added tenant name information to public functions
 
@@ -25,7 +24,6 @@
 
 ### 0.1.19
 * Fixed auth function copy action
->>>>>>> 61e63efd
 
 ### 0.1.18
 * Updated tooltips and copied code for changed specifications
