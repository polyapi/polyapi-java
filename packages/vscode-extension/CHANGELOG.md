--- conflicted
+++ resolved
@@ -1,11 +1,7 @@
-<<<<<<< HEAD
-### 0.2.49
+### 0.2.50
 * Conversation history based on workspace folder.
 
-### 0.1.49
-=======
 ### 0.1.50
->>>>>>> 158edfb0
 * Fix: Escape questions on render
 * Fix: Redis string format when saving.
 * Fix: Store message before sending it to science server.
