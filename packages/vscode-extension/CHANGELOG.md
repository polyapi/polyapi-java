--- conflicted
+++ resolved
@@ -1,9 +1,6 @@
-<<<<<<< HEAD
-=======
 ### 0.3.4
 * Docs updates.
 
->>>>>>> 7b8d7e61
 ### 0.3.3
 * Updated meta info.
 
