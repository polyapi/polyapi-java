--- conflicted
+++ resolved
@@ -1,19 +1,12 @@
 
-<<<<<<< HEAD
-### 0.1.49
-=======
 ### 0.1.50
->>>>>>> 6810199e
 * Fix: Escape questions on render
 * Fix: Redis string format when saving.
 * Fix: Store message before sending it to science server.
 
-<<<<<<< HEAD
 ### 0.1.48
 * Remember tree state.
 
-=======
->>>>>>> 6810199e
 ### 0.1.47
 * Fix for sending questions with escaped characters.
 
