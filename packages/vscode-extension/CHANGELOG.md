### 0.3.4
<<<<<<< HEAD
* Remove staging instance from default values.
* Emulated open ai scroll.
=======
* Docs updates.
>>>>>>> f467d2ea

### 0.3.3
* Updated meta info.

### 0.3.2
* Avoid create config.env file if polyapi's library is not installed.
* Fix polyapi's library credentials path on Windows.

### 0.3.1
* Updated 'Too many requests' error message.

### 0.3.0
* Adjusted 'Too many requests' error message.

### 0.2.50
* Conversation history based on workspace folder.

### 0.1.50
* Fix: Escape questions on render
* Fix: Redis string format when saving.
* Fix: Store message before sending it to science server.

### 0.1.48
* Remember tree state.

### 0.1.47
* Fix for sending questions with escaped characters.

### 0.1.46
* Stream api implemented on assistant.

### 0.1.45
* Prevent focus being stolen by assistant.

### 0.1.44
* Added conversation history to assistant.

### 0.1.43
* Fix missing lodash lib.

### 0.1.42
* Removed pattern checks for configuration properties

### 0.1.41
* Added /c command as alternative to /clear

### 0.1.40
* Fix infinite `typescript.restartTsServer` on edge-case.

### 0.1.39
* Removed debug logging

### 0.1.38
* Changed description for Variables

### 0.1.37
* Added variable into Poly tree
* Updated colors of nodes in Poly tree

### 0.1.36
* Synchronization of credentials across client library and vscode extension.

### 0.1.35
* Poly setup through graphic UI
* Sync credentials from vscode extension to poly lib.

### 0.1.34
* Updated empty credentials text.
* Added action to go to settings on notification when credentials are empty.

### 0.1.33
* Enable textarea typing when sending poly question.

### 0.1.32
* Add setup message if credentials are not found.

### 0.1.31
* Apply and copy vscode markdown styles instead of using "dark-invert" feature from tailwindcss typography plugin
* Fixed responsive answer. Tailwind typography plugin was applying an arbitrary max-width.

### 0.1.30
* Applied tailwindcss typography plugin for ai responses.

### 0.1.29
* Fixed input box for question focus lost when sending a question

### 0.1.28
* Preserve newlines, line breaks and whitespace in question's box.

### 0.1.27
* Added common module

### 0.1.26
* Added tenant name information to public functions

### 0.1.25
* Updated Authorization

### 0.1.24
* Set textarea disabled when sending a question through chat.

### 0.1.23
* Removed "Copy selection to Poly" button due a vscode issue on Windows platform.

### 0.1.22
* Added webhook description

### 0.1.21
* Fixed publisher name

### 0.1.20
* Fixed tree label

### 0.1.19
* Fixed auth function copy action

### 0.1.18
* Updated tooltips and copied code for changed specifications

### 0.1.17
* Fixed tooltip for server functions

### 0.1.16
* Fixed tooltip and copied code for URL, Custom and Auth functions

### 0.1.15
* Fixed tooltip for functions when payload arguments are present

### 0.1.14
* Fixed copied code when payload arguments are present

### 0.1.13
* Updated Poly library tree icon

### 0.1.12
* Using polling instead of event listening for library data changes

### 0.1.11
* Improved Poly library change listener

### 0.1.10
* Updated error message from Poly chat

### 0.1.9
* Updated icon for library index tree
* Updated copied text for context

### 0.1.8
* Some library index tree related improvements

### 0.1.7
* Added library index tree

### 0.1.6
* Fixed issue with Poly not showing when no workspace is open
* Updated auto restart of TS server

### 0.1.5
* Updated extension activity bar icon
* Only Copy action in context menu

### 0.1.4
* Added extension icon
* Updated extension "developer"
* Updated extension "description"
* Updated README with Poly API client library usage

### 0.1.3
* Restart TS server when Poly library is changed
* Changed placeholder for message input

### 0.1.2
* Added shortcut to open Poly
* Message input grows height
* Removed header
* Scroll to loading indicator
* Clear messages action added
* Cancel request action added
* Showing error message

### 0.1.1
* Changed default value of API base URL to staging server

### 0.1.0
* Initial release of the extension.
* Query server for function recommendations
* Copy code to clipboard<|MERGE_RESOLUTION|>--- conflicted
+++ resolved
@@ -1,10 +1,9 @@
-### 0.3.4
-<<<<<<< HEAD
+### 0.3.5
 * Remove staging instance from default values.
 * Emulated open ai scroll.
-=======
+
+### 0.3.4
 * Docs updates.
->>>>>>> f467d2ea
 
 ### 0.3.3
 * Updated meta info.
