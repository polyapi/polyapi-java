--- conflicted
+++ resolved
@@ -1,9 +1,8 @@
+### 0.1.28
+* Poly chat using event stream
+
 ### 0.1.27
-<<<<<<< HEAD
-* Poly chat using event stream
-=======
 * Added common module
->>>>>>> ca5ea719
 
 ### 0.1.26
 * Added tenant name information to public functions
