import * as vscode from 'vscode';
import { ProviderResult, TreeItem } from 'vscode';
import { PropertySpecification, PropertyType } from '@poly/common';
import { toCamelCase } from '@guanghechen/helper-string';

// duplicate from packages/client/src/commands/generate.ts
// find a way how to extract it to common package
const toTypeDeclaration = (type: PropertyType, synchronous = true) => {
  const wrapInPromiseIfNeeded = (code: string) => (synchronous ? code : `Promise<${code}>`);

  switch (type.kind) {
    case 'plain':
      return type.value;
    case 'primitive':
      return wrapInPromiseIfNeeded(type.type);
    case 'void':
      return wrapInPromiseIfNeeded('void');
    case 'array':
      return wrapInPromiseIfNeeded(`${toTypeDeclaration(type.items)}[]`);
    case 'object':
      if (type.typeName) {
        return wrapInPromiseIfNeeded(type.typeName);
      } else if (type.properties) {
        return wrapInPromiseIfNeeded(
          `{ ${type.properties
            .map((prop) => `${prop.name}${prop.required === false ? '?' : ''}: ${toTypeDeclaration(prop.type)}`)
            .join(';\n')} }`,
        );
      } else {
        return wrapInPromiseIfNeeded('any');
      }
    case 'function':
      if (type.name) {
        return type.name;
      }
      const toArgument = (arg: PropertySpecification) =>
        `${arg.name}${arg.required === false ? '?' : ''}: ${toTypeDeclaration(arg.type)}${
          arg.nullable === true ? ' | null' : ''
        }`;

      return `(${type.spec.arguments.map(toArgument).join(', ')}) => ${toTypeDeclaration(
        type.spec.returnType,
        type.spec.synchronous === true,
      )}`;
  }
};

class LibraryTreeItem extends vscode.TreeItem {
  constructor(
    public readonly parentPath: string,
    public readonly data: any,
    public readonly label: string,
    public readonly collapsibleState: vscode.TreeItemCollapsibleState,
  ) {
    super(label, collapsibleState);
    this.generateTooltip();
  }

  private generateTooltip() {
<<<<<<< HEAD
    const { type, name, description } = this.data;
=======
    const { type, name, description, visibilityMetadata } = this.data;

    const getTooltipBase = (title: string) => {
      return `**${title}**\n\n` +
        `${visibilityMetadata?.foreignTenantName
          ? `Tenant: ${visibilityMetadata?.foreignTenantName}\n\n---\n\n`
          : '---\n\n'}` +
        `${description ? `${description}\n\n---\n\n` : ''}`;
    };
>>>>>>> 766d6120

    const getFunctionTooltip = (title: string) => {
      const toFunctionArgument = (arg: PropertySpecification) => {
        return `${toCamelCase(arg.name)}${arg.required === false ? '?' : ''}: ${toTypeDeclaration(arg.type)}`;
      };

      return new vscode.MarkdownString(
<<<<<<< HEAD
        `**${title}**\n\n---\n\n${
          description
            ? `${description}\n\n---\n\n`
            : ''
        }${name}(${this.data.function.arguments.map(toFunctionArgument).join(', ')})`,
=======
        getTooltipBase(title) +
        `${name}(${this.data.function.arguments.map(toFunctionArgument).join(', ')})`,
>>>>>>> 766d6120
      );
    };

    switch (type) {
      case 'apiFunction':
        this.tooltip = getFunctionTooltip('API function');
        break;
      case 'customFunction':
        this.tooltip = getFunctionTooltip('Custom function');
        break;
      case 'serverFunction':
        this.tooltip = getFunctionTooltip('Server function');
        break;
      case 'authFunction':
        this.tooltip = getFunctionTooltip('OAuth function');
        break;
      case 'webhookHandle':
        this.tooltip = new vscode.MarkdownString(
<<<<<<< HEAD
          `**Webhook listener**\n\n---\n\n${
            description ? `${description}\n\n---\n\n` : ''
          }${name}()`,
=======
          getTooltipBase('Webhook listener') + `${name}()`,
>>>>>>> 766d6120
        );
        break;
      default:
        this.tooltip = new vscode.MarkdownString(
          `**Context**\n\n---\n\n${this.label}`,
        );
        break;
    }
  }
}

export default class LibraryIndexViewProvider implements vscode.TreeDataProvider<LibraryTreeItem> {
  private specs: Record<string, any> = {};

  private _onDidChangeTreeData: vscode.EventEmitter<void> = new vscode.EventEmitter<void>();
  readonly onDidChangeTreeData: vscode.Event<void> = this._onDidChangeTreeData.event;

  getChildren(parent?: LibraryTreeItem): ProviderResult<LibraryTreeItem[]> {
    const data = parent?.data || this.specs;
    if (data.type) {
      return [];
    }

    const parentPath = parent ? `${parent.parentPath}.${parent.label}` : 'poly';
    return Object.keys(data)
      .map(key => {
        const collapsibleState = data[key].type
          ? vscode.TreeItemCollapsibleState.None
          : vscode.TreeItemCollapsibleState.Collapsed;

        return new LibraryTreeItem(parentPath, data[key], key, collapsibleState);
      })
      .sort((a, b) => {
        if (a.data.type && !b.data.type) {
          return 1;
        } else if (b.data.type && !a.data.type) {
          return -1;
        }
        return a.label.localeCompare(b.label);
      });
  }

  getTreeItem(element: LibraryTreeItem): TreeItem | Thenable<TreeItem> {
    element.command = {
      title: 'Copy to clipboard',
      command: 'poly.copyLibraryItem',
      arguments: [element],
    };
    return element;
  }

  public refresh(specs: Record<string, any>) {
    console.log('POLY: Refreshing index tree data...', specs);
    this.specs = specs;
    this._onDidChangeTreeData.fire();
  }

  static copyLibraryItem(item: LibraryTreeItem) {
    const { parentPath, data, label } = item;
    const { type, name } = data;

    const toArgumentName = arg => `${toCamelCase(arg.name)}`;

    switch (type) {
      case 'apiFunction':
      case 'customFunction':
      case 'serverFunction':
        const args = data.function.arguments;
        vscode.env.clipboard.writeText(
          `await ${parentPath}.${name}(${args.map(toArgumentName).join(', ')});`,
        );
        break;
      case 'authFunction':
<<<<<<< HEAD
        switch(name) {
=======
        switch (name) {
>>>>>>> 766d6120
          case 'getToken':
            vscode.env.clipboard.writeText(`${parentPath}.${name}(${data.function.arguments.slice(0, -2).map(toArgumentName).join(', ')}, (token, url, error) => {\n\n});`);
            break;
          case 'revokeToken':
          case 'introspectToken':
            vscode.env.clipboard.writeText(`await ${parentPath}.${name}(token);`);
            break;
        }
        break;
      case 'webhookHandle':
        vscode.env.clipboard.writeText(`${parentPath}.${name}(event => {\n\n});`);
        break;
      default:
        vscode.env.clipboard.writeText(`${parentPath}.${label}`);
        break;
    }
    vscode.window.showInformationMessage('Copied');
  }
}<|MERGE_RESOLUTION|>--- conflicted
+++ resolved
@@ -57,9 +57,6 @@
   }
 
   private generateTooltip() {
-<<<<<<< HEAD
-    const { type, name, description } = this.data;
-=======
     const { type, name, description, visibilityMetadata } = this.data;
 
     const getTooltipBase = (title: string) => {
@@ -69,7 +66,6 @@
           : '---\n\n'}` +
         `${description ? `${description}\n\n---\n\n` : ''}`;
     };
->>>>>>> 766d6120
 
     const getFunctionTooltip = (title: string) => {
       const toFunctionArgument = (arg: PropertySpecification) => {
@@ -77,16 +73,8 @@
       };
 
       return new vscode.MarkdownString(
-<<<<<<< HEAD
-        `**${title}**\n\n---\n\n${
-          description
-            ? `${description}\n\n---\n\n`
-            : ''
-        }${name}(${this.data.function.arguments.map(toFunctionArgument).join(', ')})`,
-=======
         getTooltipBase(title) +
         `${name}(${this.data.function.arguments.map(toFunctionArgument).join(', ')})`,
->>>>>>> 766d6120
       );
     };
 
@@ -105,13 +93,7 @@
         break;
       case 'webhookHandle':
         this.tooltip = new vscode.MarkdownString(
-<<<<<<< HEAD
-          `**Webhook listener**\n\n---\n\n${
-            description ? `${description}\n\n---\n\n` : ''
-          }${name}()`,
-=======
           getTooltipBase('Webhook listener') + `${name}()`,
->>>>>>> 766d6120
         );
         break;
       default:
@@ -185,11 +167,7 @@
         );
         break;
       case 'authFunction':
-<<<<<<< HEAD
-        switch(name) {
-=======
         switch (name) {
->>>>>>> 766d6120
           case 'getToken':
             vscode.env.clipboard.writeText(`${parentPath}.${name}(${data.function.arguments.slice(0, -2).map(toArgumentName).join(', ')}, (token, url, error) => {\n\n});`);
             break;
