--- conflicted
+++ resolved
@@ -160,9 +160,6 @@
       loadingPresent = false;
     };
 
-<<<<<<< HEAD
-    const es = new EventSource(`${apiBaseUrl}/chat/question?message=${encodeURIComponent(message)}&workspaceFolder=${getWorkspacePath()}`, {
-=======
     let uuid = '';
 
     try {
@@ -185,8 +182,7 @@
       return removeLoading();
     }
 
-    const es = new EventSource(`${apiBaseUrl}/chat/question?message_uuid=${uuid}`, {
->>>>>>> 921b2bb3
+    const es = new EventSource(`${apiBaseUrl}/chat/question?message_uuid=${uuid}&workspaceFolder=${getWorkspacePath()}`, {
       headers: {
         authorization: `Bearer ${apiKey}`,
       },
