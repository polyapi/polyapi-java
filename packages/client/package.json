--- conflicted
+++ resolved
@@ -1,10 +1,6 @@
 {
   "name": "polyapi",
-<<<<<<< HEAD
-  "version": "0.1.72",
-=======
   "version": "0.1.73",
->>>>>>> 55f1e17c
   "description": "Poly is a CLI tool to help create and manage your Poly definitions.",
   "license": "MIT",
   "repository": {
