--- conflicted
+++ resolved
@@ -22,11 +22,8 @@
   SpecificationWithVariable,
   WebhookHandleSpecification,
 } from '@poly/model';
-<<<<<<< HEAD
-import { toTypeDeclaration, isPlainObjectPredicate } from '@poly/common/utils';
-=======
+import { isPlainObjectPredicate } from '@poly/common/utils';
 import { toTypeDeclaration, getContextData } from '@poly/common/specs';
->>>>>>> 019f3635
 import { getSpecs } from '../api';
 import { POLY_USER_FOLDER_NAME } from '../constants';
 import { loadConfig } from '../config';
