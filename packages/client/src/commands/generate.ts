--- conflicted
+++ resolved
@@ -41,45 +41,28 @@
 const prepareDir = () => {
   fs.rmSync(POLY_LIB_PATH, { recursive: true, force: true });
   fs.mkdirSync(POLY_LIB_PATH, { recursive: true });
-<<<<<<< HEAD
   fs.mkdirSync(`${POLY_LIB_PATH}/api`);
   fs.mkdirSync(`${POLY_LIB_PATH}/custom`);
   fs.mkdirSync(`${POLY_LIB_PATH}/auth`);
   fs.mkdirSync(`${POLY_LIB_PATH}/webhook-handles`);
-=======
-  fs.mkdirSync(`${POLY_LIB_PATH}/url`);
-  fs.mkdirSync(`${POLY_LIB_PATH}/auth`);
-  fs.mkdirSync(`${POLY_LIB_PATH}/custom`);
   fs.mkdirSync(`${POLY_LIB_PATH}/server`);
->>>>>>> b89f58db
 };
 
 const loadTemplate = async (fileName: string) => fs.readFileSync(`${__dirname}/../templates/${fileName}`, 'utf8');
 
-<<<<<<< HEAD
 const generateJSFiles = async (specs: Specification[]) => {
   const apiFunctions = specs.filter(spec => spec.type === 'apiFunction') as ApiFunctionSpecification[];
   const customFunctions = specs.filter(spec => spec.type === 'customFunction') as CustomFunctionSpecification[];
   const webhookHandles = specs.filter(spec => spec.type === 'webhookHandle') as WebhookHandleSpecification[];
   const authFunctions = specs.filter(spec => spec.type === 'authFunction') as AuthFunctionSpecification[];
+  const serverFunctions = specs.filter(spec => spec.type === 'server') as ServerFunctionSpecification[];
 
   await generateIndexJSFile();
   await generateApiFunctionJSFiles(apiFunctions);
   await generateCustomFunctionJSFiles(customFunctions);
   await generateWebhookHandlesJSFiles(webhookHandles);
-=======
-const generateJSFiles = async (functions: FunctionDefinitionDto[], webhookHandles: WebhookHandleDefinitionDto[]) => {
-  const urlFunctions = functions.filter((func) => func.type === 'url');
-  const customFunctions = functions.filter((func) => func.type === 'custom');
-  const serverFunctions = functions.filter((func) => func.type === 'server');
-  const authFunctions = functions.filter((func) => func.type === 'auth');
-
-  await generateIndexJSFile(urlFunctions, webhookHandles);
-  await generateUrlFunctionJSFiles(urlFunctions);
-  await generateCustomFunctionJSFiles(customFunctions);
+  await generateAuthFunctionJSFiles(authFunctions);
   await generateServerFunctionJSFiles(serverFunctions);
->>>>>>> b89f58db
-  await generateAuthFunctionJSFiles(authFunctions);
 };
 
 const generateIndexJSFile = async () => {
@@ -87,7 +70,6 @@
   fs.writeFileSync(
     `${POLY_LIB_PATH}/index.js`,
     indexJSTemplate({
-<<<<<<< HEAD
       apiBaseUrl: API_BASE_URL,
       apiKey: API_KEY,
     }),
@@ -102,24 +84,6 @@
       specifications,
       apiBaseUrl: API_BASE_URL,
       apiKey: API_KEY,
-=======
-      functions,
-      webhookHandles,
-      apiBaseUrl: getApiBaseUrl(),
-      apiKey: getApiKey(),
-    }),
-  );
-};
-
-const generateUrlFunctionJSFiles = async (functions: FunctionDefinitionDto[]) => {
-  const urlIndexJSTemplate = handlebars.compile(await loadTemplate('url-index.js.hbs'));
-  fs.writeFileSync(
-    `${POLY_LIB_PATH}/url/index.js`,
-    urlIndexJSTemplate({
-      functions,
-      apiBaseUrl: getApiBaseUrl(),
-      apiKey: getApiKey(),
->>>>>>> b89f58db
     }),
   );
 };
@@ -148,7 +112,6 @@
   });
 };
 
-<<<<<<< HEAD
 const generateWebhookHandlesJSFiles = async (specifications: WebhookHandleSpecification[]) => {
   const template = handlebars.compile(await loadTemplate('webhook-handles-index.js.hbs'));
   fs.writeFileSync(
@@ -161,8 +124,6 @@
   );
 };
 
-const generateAuthFunctionJSFiles = async (specifications: AuthFunctionSpecification[]) => {
-=======
 const generateServerFunctionJSFiles = async (functions: FunctionDefinitionDto[]) => {
   const serverIndexJSTemplate = handlebars.compile(await loadTemplate('server-index.js.hbs'));
   fs.writeFileSync(
@@ -175,8 +136,7 @@
   );
 };
 
-const generateAuthFunctionJSFiles = async (functions: FunctionDefinitionDto[]) => {
->>>>>>> b89f58db
+const generateAuthFunctionJSFiles = async (specifications: AuthFunctionSpecification[]) => {
   const authIndexJSTemplate = handlebars.compile(await loadTemplate('auth-index.js.hbs'));
   fs.writeFileSync(
     `${POLY_LIB_PATH}/auth/index.js`,
@@ -190,7 +150,6 @@
     return;
   }
   const authFunctionJSTemplate = handlebars.compile(await loadTemplate('auth-function.js.hbs'));
-<<<<<<< HEAD
   specifications
     .filter(spec => !spec.subResource)
     .forEach((spec) => {
@@ -206,21 +165,6 @@
         ),
       );
     });
-=======
-  functions.forEach((authFunction) => {
-    fs.writeFileSync(
-      `${POLY_LIB_PATH}/auth/${authFunction.context ? `${authFunction.context}-` : ''}${authFunction.name}.js`,
-      prettyPrint(
-        authFunctionJSTemplate({
-          ...authFunction,
-          apiBaseUrl: getApiBaseUrl(),
-          apiKey: getApiKey(),
-        }),
-        'babel',
-      ),
-    );
-  });
->>>>>>> b89f58db
 };
 
 const generateTSDeclarationFilesForContext = async (
@@ -229,21 +173,9 @@
   contextCollector: Context[] = [],
 ) => {
   const contextDataKeys = Object.keys(contextData);
-<<<<<<< HEAD
   const contextDataSpecifications = contextDataKeys
     .map((key) => contextData[key])
     .filter((value) => typeof value.type === 'string') as Specification[];
-=======
-  const contextDataFunctions = contextDataKeys
-    .filter((key) => ['url', 'custom', 'server'].includes(contextData[key].type))
-    .map((key) => contextData[key]);
-  const contextDataAuthFunctions = contextDataKeys
-    .filter((key) => contextData[key].type === 'auth')
-    .map((key) => contextData[key]);
-  const contextDataWebhookHandles = contextDataKeys
-    .filter((key) => contextData[key].type === 'webhookHandle')
-    .map((key) => contextData[key]);
->>>>>>> b89f58db
   const contextDataSubContexts = contextDataKeys
     .filter((key) => !contextData[key].type)
     .map((key) => {
