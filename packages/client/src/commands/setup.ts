--- conflicted
+++ resolved
@@ -27,10 +27,7 @@
       type: 'input',
       name: 'polyApiKey',
       message: 'Poly App Key or User Key:',
-<<<<<<< HEAD
-=======
       default: process.env.POLY_API_KEY,
->>>>>>> 766d6120
       filter: (value) => value.trim(),
     },
   ]);
