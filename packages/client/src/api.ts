--- conflicted
+++ resolved
@@ -1,16 +1,6 @@
-<<<<<<< HEAD
-import axios from 'axios';
+import axios, { AxiosResponse } from 'axios';
 import { POLY_HEADER_API_KEY } from './constants';
 import { Specification } from '@poly/common';
-=======
-import axios, { AxiosResponse } from 'axios';
-import {
-  HEADER_ACCEPT_FUNCTION_DEFINITION,
-  HEADER_ACCEPT_WEBHOOK_HANDLE_DEFINITION,
-  POLY_HEADER_API_KEY,
-} from './constants';
-import { FunctionDefinitionDto, Specification, WebhookHandleDefinitionDto, CustomFunctionDefinitionDto } from '@poly/common';
->>>>>>> 4e9b0c1b
 
 export const getSpecs = async (contexts?: string[], names?: string[], ids?: string[]) => {
   return (
