import { IntrospectionQuery } from 'graphql';
<<<<<<< HEAD
import { Body, Variables, Header, Method } from '../../function';
import { Auth } from '../../auth';
import { IsNotEmpty, IsObject, IsOptional, IsString, Validate } from 'class-validator';
=======
import { Body, Variables, Header, Auth, Method } from '../..';
import { IsBoolean, IsNotEmpty, IsObject, IsOptional, IsString, Validate } from 'class-validator';
>>>>>>> a1775f8d

import { ContextIdentifier, NameIdentifier } from './../validators';

export class CreateApiFunctionDto {
  @IsString()
  @IsOptional()
  requestName: string;

  @IsOptional()
  @IsString()
  @Validate(NameIdentifier)
  name?: string;

  @IsOptional()
  @IsString()
  @Validate(ContextIdentifier)
  context?: string;

  description?: string;
  payload?: string;
  @IsNotEmpty()
  url: string;

  body: Body;
  response: any;
  variables?: Variables;
  statusCode: number;
  templateHeaders: Header[];
  templateAuth?: Auth;
  method: Method;
  @IsNotEmpty()
  templateUrl: string;

  templateBody: Body;
  @IsOptional()
  @IsString()
  id?: string;

  @IsOptional()
  @IsObject()
  introspectionResponse: IntrospectionQuery | null;

  @IsOptional()
  @IsBoolean()
  enableRedirect: boolean;
}<|MERGE_RESOLUTION|>--- conflicted
+++ resolved
@@ -1,12 +1,7 @@
 import { IntrospectionQuery } from 'graphql';
-<<<<<<< HEAD
 import { Body, Variables, Header, Method } from '../../function';
 import { Auth } from '../../auth';
-import { IsNotEmpty, IsObject, IsOptional, IsString, Validate } from 'class-validator';
-=======
-import { Body, Variables, Header, Auth, Method } from '../..';
 import { IsBoolean, IsNotEmpty, IsObject, IsOptional, IsString, Validate } from 'class-validator';
->>>>>>> a1775f8d
 
 import { ContextIdentifier, NameIdentifier } from './../validators';
 
