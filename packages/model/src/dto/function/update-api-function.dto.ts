--- conflicted
+++ resolved
@@ -44,16 +44,15 @@
   @IsBoolean()
   enableRedirect: boolean | undefined;
 
-<<<<<<< HEAD
-  @IsString()
-  @IsOptional()
-  templateBody: string | undefined;
-=======
   @IsOptional()
   @IsString()
   returnType?: string;
 
   @IsOptional()
   returnTypeSchema?: Record<string, any>;
->>>>>>> 8238608a
+
+  @IsString()
+  @IsOptional()
+  templateBody: string | undefined;
+
 }