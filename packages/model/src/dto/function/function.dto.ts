--- conflicted
+++ resolved
@@ -41,12 +41,8 @@
 }
 
 export interface FunctionDetailsDto extends FunctionBasicDto {
-<<<<<<< HEAD
-  arguments: Omit<FunctionArgument, 'location'>[];
+  arguments: Omit<FunctionArgument<Record<string, any>>, 'location'>[];
   source?: ApiFunctionSource
-=======
-  arguments: Omit<FunctionArgument<Record<string, any>>, 'location'>[];
->>>>>>> d52aa386
 }
 
 export interface FunctionPublicBasicDto extends FunctionBasicDto {
