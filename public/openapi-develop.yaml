--- conflicted
+++ resolved
@@ -126,22 +126,11 @@
     twilioSendSmsArgs:
       type: object
       properties:
-<<<<<<< HEAD
-        args:
-          type: object
-          properties:
-            My_Phone_Number:
-              type: string
-            message:
-              type: string
-          description: phone number to send the sms to and the message to send
-=======
         My_Phone_Number:
           type: string
         message:
           type: string
       description: phone number to send the sms to and the message to send
->>>>>>> 766d6120
     twilioSendSmsResponse:
       type: object
       properties:
