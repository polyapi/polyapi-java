/* eslint-disable @typescript-eslint/ban-ts-comment */
import { CommonService } from 'common/common.service';
import { Test } from '@nestjs/testing';
import {
  authServiceMock,
  commonServiceMock,
  environmentServiceMock,
  functionServiceMock,
  perfLogInfoProviderMock, prismaServiceMock,
  webhookServiceMock,
} from '../mocks';
import { WebhookController } from 'webhook/webhook.controller';
import { WebhookService } from 'webhook/webhook.service';
import { EnvironmentService } from 'environment/environment.service';
import { NotFoundException } from '@nestjs/common';
import { PerfLogInfoProvider } from 'statistics/perf-log-info-provider';
import { AuthService } from 'auth/auth.service';
<<<<<<< HEAD
import { PrismaService } from 'prisma-module/prisma.service';
=======
import { PrismaService } from 'prisma/prisma.service';
import { FunctionService } from 'function/function.service';
>>>>>>> c97d604f

describe('WebhookController', () => {
  let webhookController: WebhookController;

  beforeEach(async () => {
    const moduleRef = await Test.createTestingModule({
      providers: [
        {
          provide: PrismaService,
          useValue: prismaServiceMock,
        },
        {
          provide: WebhookService,
          useValue: webhookServiceMock,
        },
        {
          provide: EnvironmentService,
          useValue: environmentServiceMock,
        },
        {
          provide: AuthService,
          useValue: authServiceMock,
        },
        {
          provide: CommonService,
          useValue: commonServiceMock,
        },
        {
          provide: PerfLogInfoProvider,
          useValue: perfLogInfoProviderMock,
        },
        {
          provide: FunctionService,
          useValue: functionServiceMock,
        },
      ],
      controllers: [WebhookController],
    }).compile();

    webhookController = moduleRef.get<WebhookController>(WebhookController);
  });

  describe('resolveSubpath', () => {
    it('should resolve a valid subpath', () => {
      const mockReq = {
        url: '/some/prefix/foo/123/bar?test=ok',
      };
      const mockWebhookHandle = {
        subpath: '/foo/{id}/bar?test={test}',
      };

      expect(() => webhookController['resolveSubpath'](mockReq as any, mockWebhookHandle as any)).not.toThrow();
      expect(webhookController['resolveSubpath'](mockReq as any, mockWebhookHandle as any)).toBe('foo/123/bar?test=ok');
    });

    it('should throw NotFoundException for an invalid subpath', () => {
      const mockReq = {
        url: '/some/prefix/foo/123/baz',
      };
      const mockWebhookHandle = {
        subpath: '/foo/{id}/bar?test={test}',
      };

      expect(() => webhookController['resolveSubpath'](mockReq as any, mockWebhookHandle as any)).toThrow(NotFoundException);
    });

    it('should throw NotFoundException when subpath is not provided in webhookHandle', () => {
      const mockReq = {
        url: '/some/prefix/foo/123/bar?test=ok',
      };
      const mockWebhookHandle = {};

      expect(() => webhookController['resolveSubpath'](mockReq as any, mockWebhookHandle as any)).toThrow(NotFoundException);
    });

    it('should resolve a valid subpath without query parameters', () => {
      const mockReq = {
        url: '/some/prefix/foo/123/bar',
      };
      const mockWebhookHandle = {
        subpath: '/foo/{id}/bar',
      };

      expect(() => webhookController['resolveSubpath'](mockReq as any, mockWebhookHandle as any)).not.toThrow();
      expect(webhookController['resolveSubpath'](mockReq as any, mockWebhookHandle as any)).toBe('foo/123/bar');
    });

    it('should throw NotFoundException for an invalid subpath without query parameters', () => {
      const mockReq = {
        url: '/some/prefix/foo/123/baz',
      };
      const mockWebhookHandle = {
        subpath: '/foo/{id}/bar',
      };

      expect(() => webhookController['resolveSubpath'](mockReq as any, mockWebhookHandle as any)).toThrow(NotFoundException);
    });

    it('should resolve even when there are query parameters in the request but not in the subpath', () => {
      const mockReq = {
        url: '/some/prefix/foo/123/bar?extra=value',
      };
      const mockWebhookHandle = {
        subpath: '/foo/{id}/bar',
      };

      expect(() => webhookController['resolveSubpath'](mockReq as any, mockWebhookHandle as any)).toThrow(NotFoundException);
    });
  });
});<|MERGE_RESOLUTION|>--- conflicted
+++ resolved
@@ -15,12 +15,8 @@
 import { NotFoundException } from '@nestjs/common';
 import { PerfLogInfoProvider } from 'statistics/perf-log-info-provider';
 import { AuthService } from 'auth/auth.service';
-<<<<<<< HEAD
 import { PrismaService } from 'prisma-module/prisma.service';
-=======
-import { PrismaService } from 'prisma/prisma.service';
 import { FunctionService } from 'function/function.service';
->>>>>>> c97d604f
 
 describe('WebhookController', () => {
   let webhookController: WebhookController;
